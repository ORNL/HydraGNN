##############################################################################
# Copyright (c) 2021, Oak Ridge National Laboratory                          #
# All rights reserved.                                                       #
#                                                                            #
# This file is part of HydraGNN and is distributed under a BSD 3-clause      #
# license. For the licensing terms see the LICENSE file in the top-level     #
# directory.                                                                 #
#                                                                            #
# SPDX-License-Identifier: BSD-3-Clause                                      #
##############################################################################

import sys, os, json
import pytest

import torch

torch.manual_seed(97)
import shutil

import hydragnn, tests
from hydragnn.utils.input_config_parsing.config_utils import merge_config


# Main unit test function called by pytest wrappers.
def unittest_train_model(
    model_type,
    ci_input,
    use_lengths,
    overwrite_data=False,
    use_deepspeed=False,
    overwrite_config=None,
):
    world_size, rank = hydragnn.utils.distributed.get_comm_size_and_rank()

    os.environ["SERIALIZED_DATA_PATH"] = os.getcwd()

    # Read in config settings and override model type.
    config_file = os.path.join(os.getcwd(), "tests/inputs", ci_input)
    with open(config_file, "r") as f:
        config = json.load(f)
    config["NeuralNetwork"]["Architecture"]["model_type"] = model_type

    # Overwrite config settings if provided
    if overwrite_config:
        config = merge_config(config, overwrite_config)

    """
    to test this locally, set ci.json as
    "Dataset": {
       ...
       "path": {
               "train": "serialized_dataset/unit_test_singlehead_train.pkl",
               "test": "serialized_dataset/unit_test_singlehead_test.pkl",
               "validate": "serialized_dataset/unit_test_singlehead_validate.pkl"}
       ...
    """
    # use pkl files if exist by default
    for dataset_name in config["Dataset"]["path"].keys():
        if dataset_name == "total":
            pkl_file = (
                os.environ["SERIALIZED_DATA_PATH"]
                + "/serialized_dataset/"
                + config["Dataset"]["name"]
                + ".pkl"
            )
        else:
            pkl_file = (
                os.environ["SERIALIZED_DATA_PATH"]
                + "/serialized_dataset/"
                + config["Dataset"]["name"]
                + "_"
                + dataset_name
                + ".pkl"
            )
        if os.path.exists(pkl_file):
            config["Dataset"]["path"][dataset_name] = pkl_file

    # In the unit test runs, it is found MFC favors graph-level features over node-level features, compared with other models;
    # hence here we decrease the loss weight coefficient for graph-level head in MFC.
    if model_type == "MFC" and ci_input == "ci_multihead.json":
        config["NeuralNetwork"]["Architecture"]["task_weights"][0] = 2

    # Only run with edge lengths for models that support them.
    if use_lengths:
        config["NeuralNetwork"]["Architecture"]["edge_features"] = ["lengths"]

    if rank == 0:
        num_samples_tot = 500
        # check if serialized pickle files or folders for raw files provided
        pkl_input = False
        if list(config["Dataset"]["path"].values())[0].endswith(".pkl"):
            pkl_input = True
        # only generate new datasets, if not pkl
        if not pkl_input:
            for dataset_name, data_path in config["Dataset"]["path"].items():
                if overwrite_data:
                    shutil.rmtree(data_path)
                if not os.path.exists(data_path):
                    os.makedirs(data_path)
                if dataset_name == "total":
                    num_samples = num_samples_tot
                elif dataset_name == "train":
                    num_samples = int(
                        num_samples_tot
                        * config["NeuralNetwork"]["Training"]["perc_train"]
                    )
                elif dataset_name == "test":
                    num_samples = int(
                        num_samples_tot
                        * (1 - config["NeuralNetwork"]["Training"]["perc_train"])
                        * 0.5
                    )
                elif dataset_name == "validate":
                    num_samples = int(
                        num_samples_tot
                        * (1 - config["NeuralNetwork"]["Training"]["perc_train"])
                        * 0.5
                    )
                if not os.listdir(data_path):
                    tests.deterministic_graph_data(
                        data_path, number_configurations=num_samples
                    )

    # Since the config file uses PNA already, test the file overload here.
    # All the other models need to use the locally modified dictionary.
    if model_type == "PNA" and not use_lengths:
        hydragnn.run_training(config_file, use_deepspeed)
    else:
        hydragnn.run_training(config, use_deepspeed)

    (
        error,
        error_mse_task,
        true_values,
        predicted_values,
    ) = hydragnn.run_prediction(config, use_deepspeed)

    # Set RMSE and sample MAE error thresholds
    thresholds = {
        "SAGE": [0.20, 0.20],
        "PNA": [0.20, 0.20],
        "PNAPlus": [0.20, 0.20],
        "MFC": [0.20, 0.30],
        "GIN": [0.25, 0.20],
        "GAT": [0.60, 0.70],
        "CGCNN": [0.50, 0.40],
        "SchNet": [0.20, 0.20],
        "DimeNet": [0.50, 0.50],
        "EGNN": [0.20, 0.20],
<<<<<<< HEAD
        "PAINN": [0.60, 0.60],
=======
        "PNAEq": [0.60, 0.60],
>>>>>>> f8f78932
    }
    if use_lengths and ("vector" not in ci_input):
        thresholds["CGCNN"] = [0.175, 0.175]
        thresholds["PNA"] = [0.10, 0.10]
        thresholds["PNAPlus"] = [0.10, 0.10]
    if use_lengths and "vector" in ci_input:
        thresholds["PNA"] = [0.2, 0.15]
        thresholds["PNAPlus"] = [0.2, 0.15]
    if ci_input == "ci_conv_head.json":
        thresholds["GIN"] = [0.25, 0.40]

    verbosity = 2

    for ihead in range(len(true_values)):
        error_head_mse = error_mse_task[ihead]
        error_str = (
            str("{:.6f}".format(error_head_mse))
            + " < "
            + str(thresholds[model_type][0])
        )
        hydragnn.utils.print.print_distributed(verbosity, "head: " + error_str)
        assert (
            error_head_mse < thresholds[model_type][0]
        ), "Head RMSE checking failed for " + str(ihead)

        head_true = true_values[ihead]
        head_pred = predicted_values[ihead]
        # Check individual samples
        mae = torch.nn.L1Loss()
        sample_mean_abs_error = mae(head_true, head_pred)
        error_str = (
            "{:.6f}".format(sample_mean_abs_error)
            + " < "
            + str(thresholds[model_type][1])
        )
        assert (
            sample_mean_abs_error < thresholds[model_type][1]
        ), "MAE sample checking failed!"

    # Check RMSE error
    error_str = str("{:.6f}".format(error)) + " < " + str(thresholds[model_type][0])
    hydragnn.utils.print.print_distributed(verbosity, "total: " + error_str)
    assert error < thresholds[model_type][0], "Total RMSE checking failed!" + str(error)


# Test across all models with both single/multihead
@pytest.mark.parametrize(
    "model_type",
    [
        "SAGE",
        "GIN",
        "GAT",
        "MFC",
        "PNA",
        "PNAPlus",
        "CGCNN",
        "SchNet",
        "DimeNet",
        "EGNN",
<<<<<<< HEAD
        "PAINN",
=======
        "PNAEq",
>>>>>>> f8f78932
    ],
)
@pytest.mark.parametrize("ci_input", ["ci.json", "ci_multihead.json"])
def pytest_train_model(model_type, ci_input, overwrite_data=False):
    unittest_train_model(model_type, ci_input, False, overwrite_data)


# Test only models
@pytest.mark.parametrize("model_type", ["PNA", "PNAPlus", "CGCNN", "SchNet", "EGNN"])
def pytest_train_model_lengths(model_type, overwrite_data=False):
    unittest_train_model(model_type, "ci.json", True, overwrite_data)


# Test across equivariant models
<<<<<<< HEAD
@pytest.mark.parametrize("model_type", ["EGNN", "SchNet", "PAINN"])
=======
@pytest.mark.parametrize("model_type", ["EGNN", "SchNet", "PNAEq"])
>>>>>>> f8f78932
def pytest_train_equivariant_model(model_type, overwrite_data=False):
    unittest_train_model(model_type, "ci_equivariant.json", False, overwrite_data)


# Test vector output
@pytest.mark.parametrize("model_type", ["PNA", "PNAPlus"])
def pytest_train_model_vectoroutput(model_type, overwrite_data=False):
    unittest_train_model(model_type, "ci_vectoroutput.json", True, overwrite_data)


@pytest.mark.parametrize(
    "model_type",
    [
        "SAGE",
        "GIN",
        "GAT",
        "MFC",
        "PNA",
        "PNAPlus",
        "SchNet",
        "DimeNet",
        "EGNN",
<<<<<<< HEAD
        "PAINN",
=======
        "PNAEq",
>>>>>>> f8f78932
    ],
)
def pytest_train_model_conv_head(model_type, overwrite_data=False):
    unittest_train_model(model_type, "ci_conv_head.json", False, overwrite_data)


def train_model_conv_head(model_type, overwrite_data=False):
    unittest_train_model(model_type, "ci_conv_head.json", False, overwrite_data)<|MERGE_RESOLUTION|>--- conflicted
+++ resolved
@@ -147,11 +147,8 @@
         "SchNet": [0.20, 0.20],
         "DimeNet": [0.50, 0.50],
         "EGNN": [0.20, 0.20],
-<<<<<<< HEAD
+        "PNAEq": [0.60, 0.60],
         "PAINN": [0.60, 0.60],
-=======
-        "PNAEq": [0.60, 0.60],
->>>>>>> f8f78932
     }
     if use_lengths and ("vector" not in ci_input):
         thresholds["CGCNN"] = [0.175, 0.175]
@@ -211,11 +208,8 @@
         "SchNet",
         "DimeNet",
         "EGNN",
-<<<<<<< HEAD
+        "PNAEq",
         "PAINN",
-=======
-        "PNAEq",
->>>>>>> f8f78932
     ],
 )
 @pytest.mark.parametrize("ci_input", ["ci.json", "ci_multihead.json"])
@@ -230,11 +224,7 @@
 
 
 # Test across equivariant models
-<<<<<<< HEAD
-@pytest.mark.parametrize("model_type", ["EGNN", "SchNet", "PAINN"])
-=======
-@pytest.mark.parametrize("model_type", ["EGNN", "SchNet", "PNAEq"])
->>>>>>> f8f78932
+@pytest.mark.parametrize("model_type", ["EGNN", "SchNet", "PNAEq", "PAINN"])
 def pytest_train_equivariant_model(model_type, overwrite_data=False):
     unittest_train_model(model_type, "ci_equivariant.json", False, overwrite_data)
 
@@ -248,20 +238,27 @@
 @pytest.mark.parametrize(
     "model_type",
     [
+        
         "SAGE",
+       
         "GIN",
+       
         "GAT",
+       
         "MFC",
+       
         "PNA",
+       
         "PNAPlus",
+       
         "SchNet",
+       
         "DimeNet",
+       
         "EGNN",
-<<<<<<< HEAD
+        "PNAEq",
+    ,
         "PAINN",
-=======
-        "PNAEq",
->>>>>>> f8f78932
     ],
 )
 def pytest_train_model_conv_head(model_type, overwrite_data=False):
