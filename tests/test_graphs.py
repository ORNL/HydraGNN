--- conflicted
+++ resolved
@@ -132,11 +132,7 @@
         "CGCNN": [0.50, 0.40],
     }
     if use_lengths and ("vector" not in ci_input):
-<<<<<<< HEAD
-        thresholds["CGCNN"] = [0.16, 0.16]
-=======
         thresholds["CGCNN"] = [0.175, 0.175]
->>>>>>> a221ce70
         thresholds["PNA"] = [0.10, 0.10]
     if use_lengths and "vector" in ci_input:
         thresholds["PNA"] = [0.2, 0.15]
