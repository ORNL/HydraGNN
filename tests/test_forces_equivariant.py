##############################################################################
# Copyright (c) 2024, Oak Ridge National Laboratory                          #
# All rights reserved.                                                       #
#                                                                            #
# This file is part of HydraGNN and is distributed under a BSD 3-clause      #
# license. For the licensing terms see the LICENSE file in the top-level     #
# directory.                                                                 #
#                                                                            #
# SPDX-License-Identifier: BSD-3-Clause                                      #
##############################################################################

import os
import pytest

import subprocess


@pytest.mark.parametrize("example", ["LennardJones"])
@pytest.mark.parametrize(
<<<<<<< HEAD
    "model_type", ["SchNet", "EGNN", "DimeNet", "PNAPlus", "PAINN"]
=======
    "model_type", ["SchNet", "EGNN", "DimeNet", "PNAPlus", "PNAEq"]
>>>>>>> f8f78932
)
@pytest.mark.mpi_skip()
def pytest_examples(example, model_type):
    path = os.path.join(os.path.dirname(__file__), "..", "examples", example)
    file_path = os.path.join(path, example + ".py")  # Assuming different model scripts
    return_code = subprocess.call(["python", file_path, "--model_type", model_type])

    # Check the file ran without error.
    assert return_code == 0<|MERGE_RESOLUTION|>--- conflicted
+++ resolved
@@ -17,11 +17,7 @@
 
 @pytest.mark.parametrize("example", ["LennardJones"])
 @pytest.mark.parametrize(
-<<<<<<< HEAD
-    "model_type", ["SchNet", "EGNN", "DimeNet", "PNAPlus", "PAINN"]
-=======
-    "model_type", ["SchNet", "EGNN", "DimeNet", "PNAPlus", "PNAEq"]
->>>>>>> f8f78932
+    "model_type", ["SchNet", "EGNN", "DimeNet", "PAINN", "PNAPlus"]
 )
 @pytest.mark.mpi_skip()
 def pytest_examples(example, model_type):
