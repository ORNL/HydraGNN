--- conflicted
+++ resolved
@@ -10,11 +10,8 @@
 from torch_scatter import scatter
 from torch_geometric.data import Data
 import hydragnn
-<<<<<<< HEAD
 import random
 
-=======
->>>>>>> b93251f2
 ##################################################################################################################
 ##################################################################################################################
 
@@ -187,9 +184,9 @@
     sp3 = []
     for atom in mol.GetAtoms():
         try:
-           type_idx.append(types[atom.GetSymbol()])
+            type_idx.append(types[atom.GetSymbol()])
         except:
-           print(atom.GetSymbol())
+            print(atom.GetSymbol())
 
 
 def generate_graphdata(simlestr, ytarget, var_config=None):
@@ -286,15 +283,13 @@
 
     y = ytarget  # .squeeze()
 
-    #data = Data(x=x, z=z, edge_index=edge_index, edge_attr=edge_attr, y=y)
+    # data = Data(x=x, z=z, edge_index=edge_index, edge_attr=edge_attr, y=y)
     data = Data(x=x, edge_index=edge_index, edge_attr=edge_attr, y=y)
     if var_config is not None:
         hydragnn.preprocess.update_predicted_values(
-            var_config["type"],
-            var_config["output_index"],
-            data,
+            var_config["type"], var_config["output_index"], data,
         )
 
-    #device = hydragnn.utils.get_device()
+    # device = hydragnn.utils.get_device()
     return data
-    #return data.to(device)+    # return data.to(device)