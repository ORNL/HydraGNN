#!/bin/bash

#SBATCH -A CPH161
#SBATCH -J HydraGNN
#SBATCH -o job-%j.out
#SBATCH -e job-%j.out
#SBATCH -t 0:30:00
#SBATCH -p batch
#SBATCH -N 2048

# Frontier User Guide: https://docs.olcf.ornl.gov/systems/frontier_user_guide.html

set -x

export MIOPEN_DISABLE_CACHE=1
#export HSA_DISABLE_CACHE=1

#export ROCM_HOME=/opt/rocm-5.4.2
# export TRANSFORMERS_OFFLINE=1
# export HF_DATASETS_OFFLINE=1
# export NCCL_DEBUG=INFO
# export settings
#export TORCH_EXTENSIONS_DIR=$PWD/deepspeed
# export HF_HOME=$PWD/hfdata

# setup hostfile
HOSTS=.hosts-job$SLURM_JOB_ID
HOSTFILE=hostfile.txt
srun hostname > $HOSTS
sed 's/$/ slots=8/' $HOSTS > $HOSTFILE

# setup env file
#echo "PATH=$PATH" > .deepspeed_env
#echo "LD_LIBRARY_PATH=$LD_LIBRARY_PATH" >> .deepspeed_env
#echo "CPATH=$CPATH" >> .deepspeed_env
#echo "TORCH_EXTENSIONS_DIR=$PWD/deepspeed" >> .deepspeed_env
#echo "HF_HOME=$PWD/hfdata" >> .deepspeed_env
#echo "ROCM_HOME=/opt/rocm-5.4.0" >> .deepspeed_env

# Configuration 
export NNODES=$SLURM_JOB_NUM_NODES # e.g., 100 total nodes
<<<<<<< HEAD
export NNODES_PER_TRIAL=32
export NUM_CONCURRENT_TRIALS=$(( $NNODES / $NNODES_PER_TRIAL ))
=======
export NNODES_PER_TRIAL=256
export NUM_CONCURRENT_TRIALS=8
>>>>>>> 52447b26
export NTOTGPUS=$(( $NNODES * 8 )) # e.g., 800 total GPUs
export NGPUS_PER_TRIAL=$(( 8 * $NNODES_PER_TRIAL )) # e.g., 32 GPUs per training
export NTOT_DEEPHYPER_RANKS=$(( $NTOTGPUS / $NGPUS_PER_TRIAL )) # e.g., 25 total DH ranks
export OMP_NUM_THREADS=4 # e.g., 8 threads per rank
[ $NTOTGPUS -ne $(($NGPUS_PER_TRIAL*$NUM_CONCURRENT_TRIALS)) ] && echo "ERROR!!" 

#export CUDA_DEVICE_MAX_CONNECTIONS=1
#export CUDA_VISIBLE_DEVICES=0,1,2,3,4,5,6,7

# DeepHyper variables
export DEEPHYPER_LOG_DIR="deephyper-experiment"-$SLURM_JOB_ID 
mkdir -p $DEEPHYPER_LOG_DIR
export DEEPHYPER_DB_HOST=$HOST
# Start Redis server (shared memory between search processes)
# TODO: install Redis and set the `redis.conf` path here
#export REDIS_CONF=...
#pushd $DEEPHYPER_LOG_DIR
#redis-server $REDIS_CONF &
#popd

# Safe sleep to let everything start
sleep 5

echo "Doing something"

# Launch DeepHyper (1 rank per node, NTOT_DEEPHYPER_RANKS <= NNODES here)
# meaning NGPUS_PER_TRAINING >= 8
#$NTOT_DEEPHYPER_RANKS 
#srun -n1 python qm9_deephyper_multi.py
python gfm_deephyper_multi.py<|MERGE_RESOLUTION|>--- conflicted
+++ resolved
@@ -39,13 +39,8 @@
 
 # Configuration 
 export NNODES=$SLURM_JOB_NUM_NODES # e.g., 100 total nodes
-<<<<<<< HEAD
-export NNODES_PER_TRIAL=32
+export NNODES_PER_TRIAL=256
 export NUM_CONCURRENT_TRIALS=$(( $NNODES / $NNODES_PER_TRIAL ))
-=======
-export NNODES_PER_TRIAL=256
-export NUM_CONCURRENT_TRIALS=8
->>>>>>> 52447b26
 export NTOTGPUS=$(( $NNODES * 8 )) # e.g., 800 total GPUs
 export NGPUS_PER_TRIAL=$(( 8 * $NNODES_PER_TRIAL )) # e.g., 32 GPUs per training
 export NTOT_DEEPHYPER_RANKS=$(( $NTOTGPUS / $NGPUS_PER_TRIAL )) # e.g., 25 total DH ranks
