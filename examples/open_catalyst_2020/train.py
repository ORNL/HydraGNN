--- conflicted
+++ resolved
@@ -61,17 +61,6 @@
             self.world_size = torch.distributed.get_world_size()
             self.rank = torch.distributed.get_rank()
 
-<<<<<<< HEAD
-        chunked_txt_files = []
-        for i, txt_file in enumerate(glob.iglob(os.path.join(self.data_path, "*.txt"))):
-            if not txt_file:
-               raise RuntimeError("No *.txt files found. Did you uncompress?")
-            else:
-                if i % self.world_size == self.rank:
-                   chunked_txt_files.append(txt_file)
-
-        assert len(chunked_txt_files) > 0, f"No files to process: {self.rank}"
-=======
         ## Only rank 0 reads the list of files and distribute
         chunked_txt_files = None
 
@@ -96,7 +85,6 @@
 
         if len(chunked_txt_files) == 0:
             print(self.rank, "WARN: No files to process. Continue ...")
->>>>>>> 2b2a3e1b
 
         # Initialize feature extractor.
         a2g = AtomsToGraphs(
