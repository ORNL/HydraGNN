--- conflicted
+++ resolved
@@ -553,11 +553,7 @@
                 fig.savefig(f"./logs/{self.model_with_config_name}/" + varname + ".png")
             plt.close()
 
-<<<<<<< HEAD
-    def add_identity(axes, *line_args, **line_kwargs):
-=======
     def add_identity(self, axes, *line_args, **line_kwargs):
->>>>>>> 19e799d4
         (identity,) = axes.plot([], [], *line_args, **line_kwargs)
 
         def callback(axes):
