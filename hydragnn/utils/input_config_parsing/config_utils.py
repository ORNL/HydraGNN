--- conflicted
+++ resolved
@@ -113,11 +113,7 @@
 
 
 def update_config_equivariance(config):
-<<<<<<< HEAD
-    equivariant_models = ["EGNN", "SchNet", "PAINN"]
-=======
-    equivariant_models = ["EGNN", "SchNet", "PNAEq"]
->>>>>>> f8f78932
+    equivariant_models = ["EGNN", "SchNet", "PNAEq", "PAINN"]
     if "equivariance" in config and config["equivariance"]:
         assert (
             config["model_type"] in equivariant_models
