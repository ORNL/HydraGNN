--- conflicted
+++ resolved
@@ -391,7 +391,6 @@
             verbosity, "CPUs, NVIDIA, and AMD GPUs do not need optimize wrapper"
         )
 
-<<<<<<< HEAD
     if use_deepspeed:
         assert deepspeed_available, "deepspeed package not available"
         assert config is not None, "config is required for deepspeed"
@@ -423,38 +422,30 @@
             optimizer=optimizer,  # optimizer is managed by deepspeed
         )  # scheduler is not managed by deepspeed because it is per-epoch instead of per-step
     else:
+        # Auto-detect EnhancedModelWrapper and enable find_unused_parameters to avoid DDP gradient stride warnings
+        enhanced_model_detected = (
+            hasattr(model, "__class__")
+            and "EnhancedModelWrapper" in model.__class__.__name__
+        )
+
+        if enhanced_model_detected:
+            print_distributed(
+                verbosity,
+                f"EnhancedModelWrapper detected: {model.__class__.__name__}",
+            )
+            print_distributed(
+                verbosity,
+                "Applying DDP optimizations: find_unused_parameters=True, gradient_as_bucket_view=False",
+            )
+            find_unused_parameters = True
+
         model = get_distributed_model(
             model,
             verbosity=verbosity,
             sync_batch_norm=sync_batch_norm,
             find_unused_parameters=find_unused_parameters,
+            enhanced_model=enhanced_model_detected,
         )
-=======
-    # Auto-detect EnhancedModelWrapper and enable find_unused_parameters to avoid DDP gradient stride warnings
-    enhanced_model_detected = (
-        hasattr(model, "__class__")
-        and "EnhancedModelWrapper" in model.__class__.__name__
-    )
-
-    if enhanced_model_detected:
-        print_distributed(
-            verbosity,
-            f"EnhancedModelWrapper detected: {model.__class__.__name__}",
-        )
-        print_distributed(
-            verbosity,
-            "Applying DDP optimizations: find_unused_parameters=True, gradient_as_bucket_view=False",
-        )
-        find_unused_parameters = True
-
-    model = get_distributed_model(
-        model,
-        verbosity=verbosity,
-        sync_batch_norm=sync_batch_norm,
-        find_unused_parameters=find_unused_parameters,
-        enhanced_model=enhanced_model_detected,
-    )
->>>>>>> 3735b340
 
     return model, optimizer
 
