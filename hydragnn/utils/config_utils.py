##############################################################################
# Copyright (c) 2021, Oak Ridge National Laboratory                          #
# All rights reserved.                                                       #
#                                                                            #
# This file is part of HydraGNN and is distributed under a BSD 3-clause      #
# license. For the licensing terms see the LICENSE file in the top-level     #
# directory.                                                                 #
#                                                                            #
# SPDX-License-Identifier: BSD-3-Clause                                      #
##############################################################################
import pickle
import os
from hydragnn.preprocess.utils import check_if_graph_size_variable
from hydragnn.utils.model import calculate_PNA_degree
from hydragnn.utils import get_comm_size_and_rank
import time
import json
<<<<<<< HEAD
import torch
=======
from torch_geometric.utils import degree
import torch
import torch.distributed as dist
>>>>>>> 630f7302


def update_config(config, train_loader, val_loader, test_loader):
    """check if config input consistent and update config with model and datasets"""

    graph_size_variable = check_if_graph_size_variable(
        train_loader, val_loader, test_loader
    )

    if "Dataset" in config:
        check_output_dim_consistent(train_loader.dataset[0], config)

    config["NeuralNetwork"] = update_config_NN_outputs(
        config["NeuralNetwork"], train_loader.dataset[0], graph_size_variable
    )

    config = normalize_output_config(config)

    config["NeuralNetwork"]["Architecture"]["input_dim"] = len(
        config["NeuralNetwork"]["Variables_of_interest"]["input_node_features"]
    )

    max_degree = -1
    for data in train_loader:
        d = degree(data.edge_index[1], num_nodes=data.num_nodes, dtype=torch.long)
        max_degree = max(max_degree, int(d.max()))
    if dist.get_world_size() > 1:
        max_degree = torch.tensor(max_degree)
        dist.all_reduce(max_degree, op=dist.ReduceOp.MAX)
        max_degree = max_degree.item()
    config["NeuralNetwork"]["Architecture"]["max_neighbours"] = max_degree

    max_neigh = config["NeuralNetwork"]["Architecture"]["max_neighbours"]
    if config["NeuralNetwork"]["Architecture"]["model_type"] == "PNA":
        if hasattr(train_loader.dataset, "pna_deg"):
            deg_bincount = torch.tensor(train_loader.dataset.pna_deg)
            deg = torch.zeros(max_neigh + 1, dtype=torch.long)
            if len(deg) < len(deg_bincount):
                deg[:] = deg_bincount[: len(deg)]
            else:
                deg[: len(deg_bincount)] = deg_bincount[:]
        else:
            deg = calculate_PNA_degree(train_loader, max_neigh)
        config["NeuralNetwork"]["Architecture"]["pna_deg"] = deg.tolist()
    else:
        config["NeuralNetwork"]["Architecture"]["pna_deg"] = None

    if "radius" not in config["NeuralNetwork"]["Architecture"]:
        config["NeuralNetwork"]["Architecture"]["radius"] = None
    if "num_gaussians" not in config["NeuralNetwork"]["Architecture"]:
        config["NeuralNetwork"]["Architecture"]["num_gaussians"] = None
    if "num_filters" not in config["NeuralNetwork"]["Architecture"]:
        config["NeuralNetwork"]["Architecture"]["num_filters"] = None

    config["NeuralNetwork"]["Architecture"] = update_config_edge_dim(
        config["NeuralNetwork"]["Architecture"]
    )

    if "freeze_conv_layers" not in config["NeuralNetwork"]["Architecture"]:
        config["NeuralNetwork"]["Architecture"]["freeze_conv_layers"] = False
    if "initial_bias" not in config["NeuralNetwork"]["Architecture"]:
        config["NeuralNetwork"]["Architecture"]["initial_bias"] = None

    if "Optimizer" not in config["NeuralNetwork"]["Training"]:
        config["NeuralNetwork"]["Training"]["Optimizer"]["type"] = "AdamW"

    if "loss_function_type" not in config["NeuralNetwork"]["Training"]:
        config["NeuralNetwork"]["Training"]["loss_function_type"] = "mse"

    if "SyncBatchNorm" not in config["NeuralNetwork"]["Architecture"]:
        config["NeuralNetwork"]["Architecture"]["SyncBatchNorm"] = False
    return config


def update_config_edge_dim(config):
    config["edge_dim"] = None
    edge_models = ["PNA", "CGCNN", "SchNet"]
    if "edge_features" in config and config["edge_features"]:
        assert (
            config["model_type"] in edge_models
        ), "Edge features can only be used with PNA and CGCNN."
        config["edge_dim"] = len(config["edge_features"])
    elif config["model_type"] == "CGCNN":
        # CG always needs an integer edge_dim
        # PNA would fail with integer edge_dim without edge_attr
        config["edge_dim"] = 0
    return config


def check_output_dim_consistent(data, config):
    output_type = config["NeuralNetwork"]["Variables_of_interest"]["type"]
    output_index = config["NeuralNetwork"]["Variables_of_interest"]["output_index"]
    if hasattr(data, "y_loc"):
        for ihead in range(len(output_type)):
            if output_type[ihead] == "graph":
                assert (
                    data.y_loc[0, ihead + 1].item() - data.y_loc[0, ihead].item()
                    == config["Dataset"]["graph_features"]["dim"][output_index[ihead]]
                )
            elif output_type[ihead] == "node":
                assert (
                    data.y_loc[0, ihead + 1].item() - data.y_loc[0, ihead].item()
                ) // data.num_nodes == config["Dataset"]["node_features"]["dim"][
                    output_index[ihead]
                ]


def update_config_NN_outputs(config, data, graph_size_variable):
    """ "Extract architecture output dimensions and set node-level prediction architecture"""

    output_type = config["Variables_of_interest"]["type"]
    if hasattr(data, "y_loc"):
        dims_list = []
        for ihead in range(len(output_type)):
            if output_type[ihead] == "graph":
                dim_item = data.y_loc[0, ihead + 1].item() - data.y_loc[0, ihead].item()
            elif output_type[ihead] == "node":
                if (
                    graph_size_variable
                    and config["Architecture"]["output_heads"]["node"]["type"]
                    == "mlp_per_node"
                ):
                    raise ValueError(
                        '"mlp_per_node" is not allowed for variable graph size, Please set config["NeuralNetwork"]["Architecture"]["output_heads"]["node"]["type"] to be "mlp" or "conv" in input file.'
                    )
                dim_item = (
                    data.y_loc[0, ihead + 1].item() - data.y_loc[0, ihead].item()
                ) // data.num_nodes
            else:
                raise ValueError("Unknown output type", output_type[ihead])
            dims_list.append(dim_item)
    else:
        for ihead in range(len(output_type)):
            if output_type[ihead] != "graph":
                raise ValueError(
                    "y_loc is needed for outputs that are not at graph levels",
                    output_type[ihead],
                )
        dims_list = config["Variables_of_interest"]["output_dim"]

    config["Architecture"]["output_dim"] = dims_list
    config["Architecture"]["output_type"] = output_type
    config["Architecture"]["num_nodes"] = data.num_nodes
    return config


def normalize_output_config(config):
    var_config = config["NeuralNetwork"]["Variables_of_interest"]
    if "denormalize_output" in var_config and var_config["denormalize_output"]:
        if (
            var_config.get("minmax_node_feature") is not None
            and var_config.get("minmax_graph_feature") is not None
        ):
            dataset_path = None
        ###loading min/max values from input data file. Only one path is needed
        elif list(config["Dataset"]["path"].values())[0].endswith(".pkl"):
            dataset_path = list(config["Dataset"]["path"].values())[0]
        else:
            if "total" in config["Dataset"]["path"].keys():
                dataset_path = f"{os.environ['SERIALIZED_DATA_PATH']}/serialized_dataset/{config['Dataset']['name']}.pkl"
            else:
                dataset_path = f"{os.environ['SERIALIZED_DATA_PATH']}/serialized_dataset/{config['Dataset']['name']}_train.pkl"
        var_config = update_config_minmax(dataset_path, var_config)
    else:
        var_config["denormalize_output"] = False

    config["NeuralNetwork"]["Variables_of_interest"] = var_config
    return config


def update_config_minmax(dataset_path, config):
    """load minimum and maximum values from dataset_path, if need denormalize,"""
    ## Check first if "minmax_graph_feature" and "minmax_graph_feature"
    if "minmax_node_feature" not in config and "minmax_graph_feature" not in config:
        with open(dataset_path, "rb") as f:
            node_minmax = pickle.load(f)
            graph_minmax = pickle.load(f)
    else:
        node_minmax = config["minmax_node_feature"]
        graph_minmax = config["minmax_graph_feature"]
    config["x_minmax"] = []
    config["y_minmax"] = []
    feature_indices = [i for i in config["input_node_features"]]
    for item in feature_indices:
        config["x_minmax"].append(node_minmax[:, item].tolist())
    output_type = config["type"]
    output_index = config["output_index"]
    for item in range(len(output_type)):
        if output_type[item] == "graph":
            config["y_minmax"].append(graph_minmax[:, output_index[item]].tolist())
        elif output_type[item] == "node":
            config["y_minmax"].append(node_minmax[:, output_index[item]].tolist())
        else:
            raise ValueError("Unknown output type", output_type[item])
    return config


def get_log_name_config(config):
    return (
        config["NeuralNetwork"]["Architecture"]["model_type"]
        + "-r-"
        + str(config["NeuralNetwork"]["Architecture"]["radius"])
        + "-ncl-"
        + str(config["NeuralNetwork"]["Architecture"]["num_conv_layers"])
        + "-hd-"
        + str(config["NeuralNetwork"]["Architecture"]["hidden_dim"])
        + "-ne-"
        + str(config["NeuralNetwork"]["Training"]["num_epoch"])
        + "-lr-"
        + str(config["NeuralNetwork"]["Training"]["Optimizer"]["learning_rate"])
        + "-bs-"
        + str(config["NeuralNetwork"]["Training"]["batch_size"])
        + "-data-"
        + config["Dataset"]["name"][
            : config["Dataset"]["name"].rfind("_")
            if config["Dataset"]["name"].rfind("_") > 0
            else None
        ]
        + "-node_ft-"
        + "".join(
            str(x)
            for x in config["NeuralNetwork"]["Variables_of_interest"][
                "input_node_features"
            ]
        )
        + "-task_weights-"
        + "".join(
            str(weigh) + "-"
            for weigh in config["NeuralNetwork"]["Architecture"]["task_weights"]
        )
    )


def save_config(config, log_name, path="./logs/"):
    """Save config"""
    _, world_rank = get_comm_size_and_rank()
    if world_rank == 0:
        fname = os.path.join(path, log_name, "config.json")
        with open(fname, "w") as f:
            json.dump(config, f)<|MERGE_RESOLUTION|>--- conflicted
+++ resolved
@@ -15,13 +15,9 @@
 from hydragnn.utils import get_comm_size_and_rank
 import time
 import json
-<<<<<<< HEAD
-import torch
-=======
 from torch_geometric.utils import degree
 import torch
 import torch.distributed as dist
->>>>>>> 630f7302
 
 
 def update_config(config, train_loader, val_loader, test_loader):
