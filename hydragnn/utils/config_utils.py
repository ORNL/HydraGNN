##############################################################################
# Copyright (c) 2021, Oak Ridge National Laboratory                          #
# All rights reserved.                                                       #
#                                                                            #
# This file is part of HydraGNN and is distributed under a BSD 3-clause      #
# license. For the licensing terms see the LICENSE file in the top-level     #
# directory.                                                                 #
#                                                                            #
# SPDX-License-Identifier: BSD-3-Clause                                      #
##############################################################################
import pickle
import os
from hydragnn.preprocess.utils import check_if_graph_size_variable_dist
from hydragnn.utils.model import calculate_PNA_degree_dist
from hydragnn.utils import print_distributed
import time


def update_config(config, train_loader, val_loader, test_loader):
    """check if config input consistent and update config with model and datasets"""

    graph_size_variable = check_if_graph_size_variable_dist(
        train_loader, val_loader, test_loader
    )

    if "Dataset" in config:
        check_output_dim_consistent(train_loader.dataset[0], config)

    config["NeuralNetwork"] = update_config_NN_outputs(
        config["NeuralNetwork"], train_loader.dataset[0], graph_size_variable
    )

    config = normalize_output_config(config)

    config["NeuralNetwork"]["Architecture"]["input_dim"] = len(
        config["NeuralNetwork"]["Variables_of_interest"]["input_node_features"]
    )

    max_neigh = config["NeuralNetwork"]["Architecture"]["max_neighbours"]
    if config["NeuralNetwork"]["Architecture"]["model_type"] == "PNA":
<<<<<<< HEAD
        deg = calculate_PNA_degree(train_loader, max_neigh)
=======
        deg = calculate_PNA_degree_dist(train_loader, max_neigh)
>>>>>>> ce48a5ab
        config["NeuralNetwork"]["Architecture"]["pna_deg"] = deg.tolist()
    else:
        config["NeuralNetwork"]["Architecture"]["pna_deg"] = None

    config["NeuralNetwork"]["Architecture"] = update_config_edge_dim(
        config["NeuralNetwork"]["Architecture"]
    )

    if "freeze_conv_layers" not in config["NeuralNetwork"]["Architecture"]:
        config["NeuralNetwork"]["Architecture"]["freeze_conv_layers"] = False
    if "initial_bias" not in config["NeuralNetwork"]["Architecture"]:
        config["NeuralNetwork"]["Architecture"]["initial_bias"] = None

    if "optimizer" not in config["NeuralNetwork"]["Training"]:
        config["NeuralNetwork"]["Training"]["optimizer"] = "AdamW"

    if "loss_function_type" not in config["NeuralNetwork"]["Training"]:
        config["NeuralNetwork"]["Training"]["loss_function_type"] = "mse"

    if "SyncBatchNorm" not in config["NeuralNetwork"]["Architecture"]:
        config["NeuralNetwork"]["Architecture"]["SyncBatchNorm"] = False
    return config


def update_config_edge_dim(config):

    config["edge_dim"] = None
    edge_models = ["PNA", "CGCNN"]
    if "edge_features" in config and config["edge_features"]:
        assert (
            config["model_type"] in edge_models
        ), "Edge features can only be used with PNA and CGCNN."
        config["edge_dim"] = len(config["edge_features"])
    elif config["model_type"] == "CGCNN":
        # CG always needs an integer edge_dim
        # PNA would fail with integer edge_dim without edge_attr
        config["edge_dim"] = 0
    return config


def check_output_dim_consistent(data, config):

    output_type = config["NeuralNetwork"]["Variables_of_interest"]["type"]
    output_index = config["NeuralNetwork"]["Variables_of_interest"]["output_index"]

    for ihead in range(len(output_type)):
        if output_type[ihead] == "graph":
            assert (
                data.y_loc[0, ihead + 1].item() - data.y_loc[0, ihead].item()
                == config["Dataset"]["graph_features"]["dim"][output_index[ihead]]
            )
        elif output_type[ihead] == "node":
            assert (
                (data.y_loc[0, ihead + 1].item() - data.y_loc[0, ihead].item())
                // data.num_nodes
                == config["Dataset"]["node_features"]["dim"][output_index[ihead]]
            )


def update_config_NN_outputs(config, data, graph_size_variable):
    """ "Extract architecture output dimensions and set node-level prediction architecture"""

    output_type = config["Variables_of_interest"]["type"]
    dims_list = []
    for ihead in range(len(output_type)):
        if output_type[ihead] == "graph":
            dim_item = data.y_loc[0, ihead + 1].item() - data.y_loc[0, ihead].item()
        elif output_type[ihead] == "node":
            if (
                graph_size_variable
                and config["Architecture"]["output_heads"]["node"]["type"]
                == "mlp_per_node"
            ):
                raise ValueError(
                    '"mlp_per_node" is not allowed for variable graph size, Please set config["NeuralNetwork"]["Architecture"]["output_heads"]["node"]["type"] to be "mlp" or "conv" in input file.'
                )
            dim_item = (
                data.y_loc[0, ihead + 1].item() - data.y_loc[0, ihead].item()
            ) // data.num_nodes
        else:
            raise ValueError("Unknown output type", output_type[ihead])
        dims_list.append(dim_item)
    config["Architecture"]["output_dim"] = dims_list
    config["Architecture"]["output_type"] = output_type
    config["Architecture"]["num_nodes"] = data.num_nodes
    return config


def normalize_output_config(config):
    var_config = config["NeuralNetwork"]["Variables_of_interest"]
    if "denormalize_output" in var_config and var_config["denormalize_output"]:
        ###loading min/max values from input data file. Only one path is needed
        if list(config["Dataset"]["path"].values())[0].endswith(".pkl"):
            dataset_path = list(config["Dataset"]["path"].values())[0]
        else:
            if "total" in config["Dataset"]["path"].keys():
                dataset_path = f"{os.environ['SERIALIZED_DATA_PATH']}/serialized_dataset/{config['Dataset']['name']}.pkl"
            else:
                dataset_path = f"{os.environ['SERIALIZED_DATA_PATH']}/serialized_dataset/{config['Dataset']['name']}_train.pkl"
        var_config = update_config_minmax(dataset_path, var_config)
    else:
        var_config["denormalize_output"] = False

    config["NeuralNetwork"]["Variables_of_interest"] = var_config
    return config


def update_config_minmax(dataset_path, config):
    """load minimum and maximum values from dataset_path, if need denormalize,"""
    ## Check first if "minmax_graph_feature" and "minmax_graph_feature"
    if "minmax_node_feature" not in config and "minmax_graph_feature" not in config:
        with open(dataset_path, "rb") as f:
            node_minmax = pickle.load(f)
            graph_minmax = pickle.load(f)
    else:
        node_minmax = config["minmax_node_feature"]
        graph_minmax = config["minmax_graph_feature"]
    config["x_minmax"] = []
    config["y_minmax"] = []
    feature_indices = [i for i in config["input_node_features"]]
    for item in feature_indices:
        config["x_minmax"].append(node_minmax[:, item].tolist())
    output_type = config["type"]
    output_index = config["output_index"]
    for item in range(len(output_type)):
        if output_type[item] == "graph":
            config["y_minmax"].append(graph_minmax[:, output_index[item]].tolist())
        elif output_type[item] == "node":
            config["y_minmax"].append(node_minmax[:, output_index[item]].tolist())
        else:
            raise ValueError("Unknown output type", output_type[item])
    return config


def get_log_name_config(config):
    return (
        config["NeuralNetwork"]["Architecture"]["model_type"]
        + "-r-"
        + str(config["NeuralNetwork"]["Architecture"]["radius"])
        + "-mnnn-"
        + str(config["NeuralNetwork"]["Architecture"]["max_neighbours"])
        + "-ncl-"
        + str(config["NeuralNetwork"]["Architecture"]["num_conv_layers"])
        + "-hd-"
        + str(config["NeuralNetwork"]["Architecture"]["hidden_dim"])
        + "-ne-"
        + str(config["NeuralNetwork"]["Training"]["num_epoch"])
        + "-lr-"
        + str(config["NeuralNetwork"]["Training"]["learning_rate"])
        + "-bs-"
        + str(config["NeuralNetwork"]["Training"]["batch_size"])
        + "-data-"
        + config["Dataset"]["name"]
        + "-node_ft-"
        + "".join(
            str(x)
            for x in config["NeuralNetwork"]["Variables_of_interest"][
                "input_node_features"
            ]
        )
        + "-task_weights-"
        + "".join(
            str(weigh) + "-"
            for weigh in config["NeuralNetwork"]["Architecture"]["task_weights"]
        )
    )<|MERGE_RESOLUTION|>--- conflicted
+++ resolved
@@ -38,11 +38,7 @@
 
     max_neigh = config["NeuralNetwork"]["Architecture"]["max_neighbours"]
     if config["NeuralNetwork"]["Architecture"]["model_type"] == "PNA":
-<<<<<<< HEAD
-        deg = calculate_PNA_degree(train_loader, max_neigh)
-=======
         deg = calculate_PNA_degree_dist(train_loader, max_neigh)
->>>>>>> ce48a5ab
         config["NeuralNetwork"]["Architecture"]["pna_deg"] = deg.tolist()
     else:
         config["NeuralNetwork"]["Architecture"]["pna_deg"] = None
