##############################################################################
# Copyright (c) 2021, Oak Ridge National Laboratory                          #
# All rights reserved.                                                       #
#                                                                            #
# This file is part of HydraGNN and is distributed under a BSD 3-clause      #
# license. For the licensing terms see the LICENSE file in the top-level     #
# directory.                                                                 #
#                                                                            #
# SPDX-License-Identifier: BSD-3-Clause                                      #
##############################################################################

import os

import torch
import torch.distributed as dist
from torch.utils.tensorboard import SummaryWriter
from torch_geometric.data import Data
from torch_geometric.utils import degree
from .print_utils import print_master

from hydragnn.utils.distributed import (
    get_comm_size_and_rank,
    get_device,
    get_device_name,
)
from collections import OrderedDict


def loss_function_selection(loss_function_string: str):
    if loss_function_string == "mse":
        return torch.nn.functional.mse_loss
    elif loss_function_string == "mae":
        return torch.nn.functional.l1_loss
    elif loss_function_string == "smooth_l1":
        return torch.nn.SmoothL1Loss
    elif loss_function_string == "rmse":
        return lambda x, y: torch.sqrt(torch.nn.functional.mse_loss(x, y))


def save_model(model, optimizer, name, path="./logs/"):
    """Save both model and optimizer state in a single checkpoint file"""
    _, world_rank = get_comm_size_and_rank()
    if world_rank == 0:
        path_name = os.path.join(path, name, name + ".pk")
        torch.save(
            {
                "model_state_dict": model.state_dict(),
                "optimizer_state_dict": optimizer.state_dict(),
            },
            path_name,
        )


def get_summary_writer(name, path="./logs/"):
    _, world_rank = get_comm_size_and_rank()
    if world_rank == 0:
        path_name = os.path.join(path, name)
        writer = SummaryWriter(path_name)


def load_existing_model_config(model, config, path="./logs/", optimizer=None):
    if "continue" in config and config["continue"]:
        model_name = config["startfrom"]
        load_existing_model(model, model_name, path, optimizer)


def load_existing_model(model, model_name, path="./logs/", optimizer=None):
    """Load both model and optimizer state from a single checkpoint file"""
    path_name = os.path.join(path, model_name, model_name + ".pk")
    map_location = {"cuda:%d" % 0: get_device_name()}
    checkpoint = torch.load(path_name, map_location=map_location)
    state_dict = checkpoint["model_state_dict"]
    ## To be compatible with old checkpoint which was not written as a ddp model
    if not next(iter(state_dict)).startswith("module"):
        ddp_state_dict = OrderedDict()
        for k, v in state_dict.items():
            k = "module." + k
            ddp_state_dict[k] = v
        state_dict = ddp_state_dict
    model.load_state_dict(state_dict)
    if (optimizer is not None) and ("optimizer_state_dict" in checkpoint):
        optimizer.load_state_dict(checkpoint["optimizer_state_dict"])


<<<<<<< HEAD
def nsplit(a, n):
    k, m = divmod(len(a), n)
    return (a[i * k + min(i, m) : (i + 1) * k + min(i + 1, m)] for i in range(n))


def calculate_PNA_degree(loader, max_neighbours):
    # deg = torch.zeros(max_neighbours + 1, dtype=torch.long).to(get_device())
    device = loader.dataset[0].x.device
    if dist.get_backend() == "nccl":
        device = get_device()
    deg = torch.zeros(max_neighbours + 1, dtype=torch.long, device=device)
    world_size, world_rank = get_comm_size_and_rank()

    rx = list(nsplit(range(len(loader)), world_size))[world_rank]
    print(
        world_rank, ": PNA degree calculation subset:", len(loader), rx.start, rx.stop
    )

    ## Parallel processing
    for i in range(rx.start, rx.stop):
        data = loader.dataset[i]
=======
## This function may cause OOM if dataset is too large
## to fit in a single GPU (i.e., with DDP). Use with caution.
## Recommend to use calculate_PNA_degree_dist
def calculate_PNA_degree(dataset: [Data], max_neighbours):
    deg = torch.zeros(max_neighbours + 1, dtype=torch.long)
    for data in dataset:
>>>>>>> ce48a5ab
        d = degree(data.edge_index[1], num_nodes=data.num_nodes, dtype=torch.long)
        if dist.get_backend() == "nccl":
            d = d.to(device)
        deg += torch.bincount(d, minlength=deg.numel())
<<<<<<< HEAD

    ## Allreduce from everytone
    dist.all_reduce(deg, op=dist.ReduceOp.SUM)
    return deg
=======
    return deg


## MPI causing problem with num_workers>0 which using torch.multiprocessing
def calculate_PNA_degree_mpi(loader, max_neighbours):
    assert MPI.Is_initialized()
    deg = torch.zeros(max_neighbours + 1, dtype=torch.long)
    for i, data in enumerate(loader):
        d = degree(data.edge_index[1], num_nodes=data.num_nodes, dtype=torch.long)
        deg += torch.bincount(d, minlength=deg.numel())
    _deg = deg.detach().cpu().numpy()
    _deg = MPI.COMM_WORLD.allreduce(_deg, op=MPI.SUM)
    deg = torch.from_numpy(_deg)
    return deg


def calculate_PNA_degree_dist(loader, max_neighbours):
    assert torch.distributed.is_initialized()
    deg = torch.zeros(max_neighbours + 1, dtype=torch.long).to(get_device())
    for i, data in enumerate(loader):
        data = data.to(get_device())
        d = degree(data.edge_index[1], num_nodes=data.num_nodes, dtype=torch.long)
        _deg = torch.bincount(d, minlength=deg.numel())
        torch.distributed.all_reduce(_deg, op=torch.distributed.ReduceOp.SUM)
        deg += _deg
    return deg


def print_model(model):
    """print model's parameter size layer by layer"""
    num_params = 0
    for k, v in model.state_dict().items():
        print_master("%50s\t%20s\t%10d" % (k, list(v.shape), v.numel()))
        num_params += v.numel()
    print_master("-" * 50)
    print_master("%50s\t%20s\t%10d" % ("Total", "", num_params))
    print_master("All (total, MB): %d %g" % (num_params, num_params * 4 / 1024 / 1024))
>>>>>>> ce48a5ab
<|MERGE_RESOLUTION|>--- conflicted
+++ resolved
@@ -82,46 +82,19 @@
         optimizer.load_state_dict(checkpoint["optimizer_state_dict"])
 
 
-<<<<<<< HEAD
-def nsplit(a, n):
-    k, m = divmod(len(a), n)
-    return (a[i * k + min(i, m) : (i + 1) * k + min(i + 1, m)] for i in range(n))
-
-
-def calculate_PNA_degree(loader, max_neighbours):
-    # deg = torch.zeros(max_neighbours + 1, dtype=torch.long).to(get_device())
-    device = loader.dataset[0].x.device
-    if dist.get_backend() == "nccl":
-        device = get_device()
-    deg = torch.zeros(max_neighbours + 1, dtype=torch.long, device=device)
-    world_size, world_rank = get_comm_size_and_rank()
-
-    rx = list(nsplit(range(len(loader)), world_size))[world_rank]
-    print(
-        world_rank, ": PNA degree calculation subset:", len(loader), rx.start, rx.stop
-    )
-
-    ## Parallel processing
-    for i in range(rx.start, rx.stop):
-        data = loader.dataset[i]
-=======
 ## This function may cause OOM if dataset is too large
 ## to fit in a single GPU (i.e., with DDP). Use with caution.
 ## Recommend to use calculate_PNA_degree_dist
 def calculate_PNA_degree(dataset: [Data], max_neighbours):
     deg = torch.zeros(max_neighbours + 1, dtype=torch.long)
     for data in dataset:
->>>>>>> ce48a5ab
         d = degree(data.edge_index[1], num_nodes=data.num_nodes, dtype=torch.long)
         if dist.get_backend() == "nccl":
             d = d.to(device)
         deg += torch.bincount(d, minlength=deg.numel())
-<<<<<<< HEAD
 
     ## Allreduce from everytone
     dist.all_reduce(deg, op=dist.ReduceOp.SUM)
-    return deg
-=======
     return deg
 
 
@@ -158,5 +131,4 @@
         num_params += v.numel()
     print_master("-" * 50)
     print_master("%50s\t%20s\t%10d" % ("Total", "", num_params))
-    print_master("All (total, MB): %d %g" % (num_params, num_params * 4 / 1024 / 1024))
->>>>>>> ce48a5ab
+    print_master("All (total, MB): %d %g" % (num_params, num_params * 4 / 1024 / 1024))