from mpi4py import MPI
import pickle
import time
import os

from hydragnn.utils.print.print_utils import log, log0, iterate_tqdm

import numpy as np

try:
    import adios2 as ad2
except ImportError:
    pass

import torch_geometric.data
import torch

from multiprocessing.shared_memory import SharedMemory

try:
    import pyddstore as dds
except ImportError:
    pass

import hydragnn.utils.profiling_and_tracing.tracer as tr

from hydragnn.utils.datasets.abstractbasedataset import AbstractBaseDataset
from hydragnn.utils.distributed import nsplit
from hydragnn.preprocess import update_predicted_values, update_atom_features


# A solution for bcast val > 2GB for mpi4py < 3.1.0
# For mpi4py >= 3.1.0, please use: https://mpi4py.readthedocs.io/en/stable/mpi4py.util.pkl5.html
def bulk_bcast(comm, val, root=0):
    rank = comm.Get_rank()

    # Define the maximum chunk size (2GB)
    MAX_CHUNK_SIZE = 2 * 1000 * 1000 * 1000  # ~2GB

    if rank == root:
        # Serialize the value
        serialized_val = pickle.dumps(val)
        val_size = len(serialized_val)
        num_chunks = (val_size + MAX_CHUNK_SIZE - 1) // MAX_CHUNK_SIZE
    else:
        serialized_val = None
        val_size = None
        num_chunks = None

    # Broadcast the size and number of chunks
    val_size = comm.bcast(val_size, root=root)
    num_chunks = comm.bcast(num_chunks, root=root)

    received_data = bytearray(val_size)

    for i in range(num_chunks):
        if rank == root:
            chunk_start = i * MAX_CHUNK_SIZE
            chunk_end = min((i + 1) * MAX_CHUNK_SIZE, val_size)
            chunk = serialized_val[chunk_start:chunk_end]
        else:
            chunk = None

        chunk = comm.bcast(chunk, root=root)

        chunk_start = i * MAX_CHUNK_SIZE
        received_data[chunk_start : chunk_start + len(chunk)] = chunk

    # Deserialize the received data
    if rank != root:
        val = pickle.loads(received_data)

    return val


class AdiosWriter:
    """Adios class to write Torch Geometric graph data"""

    def __init__(self, filename, comm):
        """
        Parameters
        ----------
        filename: str
            adios filename
        comm: MPI_comm
            MPI communicator to use for Adios parallel writing
        """
        # Test import of adios2. Let it fail with an ImportError if ADIOS2 is not installed
        import adios2

        self.filename = filename
        self.comm = comm
        self.rank = comm.Get_rank()
        self.size = comm.Get_size()

        self.dataset = dict()
        self.attributes = dict()
        self.adios = ad2.ADIOS()
        self.io = self.adios.DeclareIO(self.filename)

    def add_global(self, vname, arr):
        """
        Add attribute to be written in adios file

        Parameters
        ----------
        vname: str
            attribute name
        arr: numpy array
            attribute value to be written
        """
        self.attributes[vname] = arr

    def add(self, label, data):
        """
        Add labeled data to be written in adios file

        Parameters
        ----------
        label: str
            label name
        data: PyG data or list of PyG data
            PyG data to be saved
        """
        if label not in self.dataset:
            self.dataset[label] = list()

        if isinstance(data, list):
            self.dataset[label].extend(data)
        elif isinstance(data, torch_geometric.data.Data):
            self.dataset[label].append(data)
        elif isinstance(data, AbstractBaseDataset):
            self.dataset[label] = data
        else:
            raise Exception("Unsuppored data type yet.")

    def save(self):
        """
        Save data into an Adios file
        """
        t0 = time.time()
        log0("Adios saving:", self.filename)
        self.writer = self.io.Open(self.filename, ad2.Mode.Write, self.comm)
        total_ns = 0

        # Look for the dataset_name in any one of the Data samples and add it as an ADIOS attribute
        dataset_name = self._get_dataset_name()
        if dataset_name is not None:
<<<<<<< HEAD
            if 'dataset_name' not in self.attributes:
                self.attributes['dataset_name'] = dataset_name
=======
            if "dataset_name" not in self.attributes:
                self.attributes["dataset_name"] = dataset_name
>>>>>>> 3fc6ca04

        for label in self.dataset:
            if len(self.dataset[label]) == 0:
                ## If there is no data to save, simply do empty operations as follows.
                ## This process will call multiple allgather in a sequential order
                ns = self.comm.allgather(len(self.dataset[label]))

                keys_list = self.comm.allgather([])
                for keys in keys_list:
                    if len(keys) > 0:
                        break

                for k in keys:
                    vdim = self.comm.allreduce(0, op=MPI.MAX)
                    shape_list = self.comm.allgather([])

                continue
            ns = self.comm.allgather(len(self.dataset[label]))
            ns_offset = sum(ns[: self.rank])

            self.io.DefineAttribute("%s/ndata" % label, np.array(sum(ns)))
            total_ns += sum(ns)

            if len(self.dataset[label]) > 0:
                data = self.dataset[label][0]
                keys = data.keys() if callable(data.keys) else data.keys
<<<<<<< HEAD
                keys.remove('dataset_name')  # we dont need this to be added to the keys
=======

                # Don't add dataset_name to 'keys'
                if "dataset_name" in keys:
                    keys.remove("dataset_name")

>>>>>>> 3fc6ca04
                self.io.DefineAttribute("%s/keys" % label, keys)
                keys = sorted(keys)
                self.comm.allgather(keys)

            for k in keys:
<<<<<<< HEAD
                if k == 'dataset_name' : continue
=======
                if k == "dataset_name":
                    continue

                # if k == "smiles":
                #     self._write_smiles_strings(label)
                #     continue
>>>>>>> 3fc6ca04

                arr_list = list()
                for data in self.dataset[label]:
                    if isinstance(data[k], torch.Tensor):
                        arr_list.append(data[k].cpu().numpy())
                    elif isinstance(data[k], np.ndarray):
                        arr_list.append(data[k])
                    elif isinstance(data[k], (np.floating, np.integer)):
                        arr_list.append(np.array((data[k],)))
                    elif isinstance(data[k], str):
                        arr = np.frombuffer(data[k].encode("utf-8"), dtype=np.uint8)
                        arr_list.append(arr)
                    else:
                        print("Error: type(data[k]):", label, k, type(data[k]))
                        raise NotImplementedError(
                            "Not supported: not tensor nor numpy array"
                        )
                m0 = np.min([x.shape for x in arr_list], axis=0)
                m1 = np.max([x.shape for x in arr_list], axis=0)
                vdims = list()
                for i in range(len(m0)):
                    if m0[i] != m1[i]:
                        vdims.append(i)
                ## We can handle only one varying dimension.
                assert len(vdims) < 2
                vdim = 0
                if len(vdims) > 0:
                    vdim = vdims[0]
                ## vdim should be globally equal
                vdim = self.comm.allreduce(vdim, op=MPI.MAX)
                val = np.concatenate(arr_list, axis=vdim)
                if not val.flags["C_CONTIGUOUS"]:
                    val = np.ascontiguousarray(val)
                assert val.data.c_contiguous

                shape_list = self.comm.allgather(list(val.shape))
                offset = [
                    0,
                ] * len(val.shape)
                for i in range(self.rank):
                    if shape_list[i]:
                        offset[vdim] += shape_list[i][vdim]
                global_shape = shape_list[0]
                for i in range(1, self.size):
                    if shape_list[i]:
                        global_shape[vdim] += shape_list[i][vdim]
                # log ("k,val shape", k, global_shape, offset, val.shape)
                var = self.io.DefineVariable(
                    "%s/%s" % (label, k),
                    val,
                    global_shape,
                    offset,
                    val.shape,
                    ad2.ConstantDims,
                )
                self.writer.Put(var, val, ad2.Mode.Sync)

                self.io.DefineAttribute(
                    "%s/%s/variable_dim" % (label, k), np.array(vdim)
                )

                vcount = np.array([x.shape[vdim] for x in arr_list])
                assert len(vcount) == len(self.dataset[label])

                offset_arr = np.zeros_like(vcount)
                offset_arr[1:] = np.cumsum(vcount)[:-1]
                offset_arr += offset[vdim]

                var = self.io.DefineVariable(
                    "%s/%s/variable_count" % (label, k),
                    vcount,
                    [
                        sum(ns),
                    ],
                    [
                        ns_offset,
                    ],
                    [
                        len(vcount),
                    ],
                    ad2.ConstantDims,
                )
                self.writer.Put(var, vcount, ad2.Mode.Sync)

                var = self.io.DefineVariable(
                    "%s/%s/variable_offset" % (label, k),
                    offset_arr,
                    [
                        sum(ns),
                    ],
                    [
                        ns_offset,
                    ],
                    [
                        len(vcount),
                    ],
                    ad2.ConstantDims,
                )
                self.writer.Put(var, offset_arr, ad2.Mode.Sync)

        self.io.DefineAttribute("total_ndata", np.array(total_ns))
        for vname in self.attributes:
            self.io.DefineAttribute(vname, self.attributes[vname])

        self.writer.Close()
        t1 = time.time()
        log0("Adios saving time (sec): ", (t1 - t0))

    def _get_dataset_name(self):
        """
        Get dataset name from the first data object

        Returns
        -------
        str
            dataset name
        """
        if len(self.dataset) == 0:
            return None
        for label in self.dataset:
            for data in self.dataset[label]:
                keys = data.keys() if callable(data.keys) else data.keys
                if "dataset_name" in keys:
                    return data.dataset_name
        return None
<<<<<<< HEAD
=======

    def _write_smiles_strings(self, label):
        """
        Write smiles data into the adios file
        This will write two global arrays, one for the smiles data and another for the string lengths
        e.g., assume 2 processes where P0 has "abcd", "ef", and P1 has "ghi", "j", then
        array 1: smiles_data:    ["abcdefghij"]
        array 2: smiles_lengths: [4,2,3,1]
        """

        # Collect smiles strings in a list
        _smiles_data = list()
        for data in self.dataset[label]:
            _smiles_data.append(data.smiles)

        # Convert to uint8 array
        local_smiles = [
            np.frombuffer(s.encode("utf-8"), dtype=np.uint8) for s in _smiles_data
        ]
        local_smiles_arr = np.concatenate(local_smiles)

        # 1. Calculate sizes and offsets for the global smiles array
        local_size = local_smiles_arr.size
        all_sizes = self.comm.allgather(local_size)
        offsets = sum(all_sizes[: self.rank])
        global_sizes = sum(all_sizes)

        # Write smiles data
        data_var = self.io.DefineVariable(
            f"{label}/smiles_data",
            local_smiles_arr,
            [global_sizes],
            [offsets],
            [local_size],
            ad2.ConstantDims,
        )
        self.writer.Put(data_var, local_smiles_arr, ad2.Mode.Sync)

        # 2. Calculate sizes and offsets for the global lengths array
        local_lengths = np.array([arr.size for arr in local_smiles])
        if any(x == 0 for x in local_lengths):
            print("something is 0")

        all_lengths = self.comm.allgather(local_lengths.size)
        offsets = sum(all_lengths[: self.rank])
        global_sizes = sum(all_lengths)

        # Write lengths data
        offsets_var = self.io.DefineVariable(
            f"{label}/smiles_lengths",
            local_lengths,
            [global_sizes],
            [offsets],
            [local_lengths.size],
            ad2.ConstantDims,
        )
        self.writer.Put(offsets_var, local_lengths, ad2.Mode.Sync)

>>>>>>> 3fc6ca04

class AdiosDataset(AbstractBaseDataset):
    """Adios datasets class"""

    def __init__(
        self,
        filename,
        label,
        comm,
        preload=False,
        shmem=False,
        enable_cache=False,
        ddstore=False,
        ddstore_width=None,
        var_config=None,
        subset_istart=None,
        subset_iend=None,
        keys=None,
    ):
        """
        Parameters
        ----------
        filename: str
            adios filename
        label: str
            data label to load, such as trainset, testing, and valset
        comm: MPI_comm
            MPI communicator
        preload: bool, optional
            Option to preload all the datasets into a memory
        shmem: bool, optional
            Option to use shmem to share data between processes in the same node
        enable_cache: bool, optional
            Option to cache data object which was already read
        ddstore: bool, optional
            Option to use Distributed Data Store
        """
        # Test import of adios2. Let it fail with an ImportError if ADIOS2 is not installed
        import adios2

        self.filename = filename
        self.label = label
        self.comm = comm
        self.rank = self.comm.Get_rank()
        self.comm_size = self.comm.Get_size()

        self.nrank_per_node = self.comm.Get_size()
        if os.getenv("OMPI_COMM_WORLD_LOCAL_SIZE"):
            ## Summit
            self.nrank_per_node = int(os.environ["OMPI_COMM_WORLD_LOCAL_SIZE"])
        elif os.getenv("SLURM_NTASKS_PER_NODE"):
            ## Perlmutter
            self.nrank_per_node = int(os.environ["SLURM_NTASKS_PER_NODE"])
        elif os.getenv("SLURM_TASKS_PER_NODE"):
            ## Crusher
            self.nrank_per_node = int(os.environ["SLURM_TASKS_PER_NODE"].split("(")[0])

        self.data = dict()
        self.preload = preload
        ## Preflight option: This is experimental.
        ## Get the index of data to load first and call "populate" to load data all together
        self.preflight = False
        self.preflight_list = list()
        self.shmem = shmem
        self.smm = None
        if self.shmem:
            self.shm = dict()
            self.local_comm = self.comm.Split(
                self.rank // self.nrank_per_node, self.rank
            )
            self.local_rank = self.local_comm.Get_rank()
            log("local_rank", self.local_rank)

        self.enable_cache = enable_cache
        self.cache = dict()
        self.ddstore = None
        self.ddstore = ddstore
        self.ddstore_width = (
            ddstore_width if ddstore_width is not None else self.comm_size
        )
        if self.ddstore:
            self.ddstore_comm = self.comm.Split(
                self.rank // self.ddstore_width, self.rank
            )
            self.ddstore_comm_rank = self.ddstore_comm.Get_rank()
            self.ddstore_comm_size = self.ddstore_comm.Get_size()
            log0(
                "ddstore_comm_rank,ddstore_comm_size",
                self.ddstore_comm_rank,
                self.ddstore_comm_size,
            )
            self.ddstore = dds.PyDDStore(self.ddstore_comm)

        self.subset = None
        self.subset_istart = subset_istart
        self.subset_iend = subset_iend
        if self.subset_istart is not None and self.subset_iend is not None:
            self.subset = list(range(subset_istart, subset_iend))

        log0("Adios reading:", self.filename)
        adios_read_time = 0.0
        ddstore_time = 0.0
        t0 = time.time()

        with ad2.open(self.filename, "r", self.comm) as f:
            f.__next__()

            t1 = time.time()
            self.vars = f.available_variables()
            self.attrs = f.available_attributes()
            self.keys = self.read_attribute_string0(f, "%s/keys" % label)

            if keys is not None:
                self.setkeys(keys)

            self.ndata = self.read_attribute0(f, "%s/ndata" % label).item()

            if "minmax_graph_feature" in self.attrs:
                self.minmax_graph_feature = self.read_attribute0(
                    f, "minmax_graph_feature"
                ).reshape((2, -1))

            if "minmax_node_feature" in self.attrs:
                self.minmax_node_feature = self.read_attribute0(
                    f, "minmax_node_feature"
                ).reshape((2, -1))

            if "pna_deg" in self.attrs:
                self.pna_deg = self.read_attribute0(f, "pna_deg")

            # all processes should get the dataset name - a global attribute
            self.dataset_name = None
<<<<<<< HEAD
            if 'dataset_name' in self.attrs:
                _val = f.read_attribute_string('dataset_name')
=======
            if "dataset_name" in self.attrs:
                _val = f.read_attribute_string("dataset_name")
>>>>>>> 3fc6ca04
                if type(_val) == list and len(_val) > 0:
                    self.dataset_name = _val[0]

            t2 = time.time()
            log0("Read attr time (sec): ", (t2 - t1))

            self.variable_count = dict()
            self.variable_offset = dict()
            self.variable_dim = dict()
            self.subset_start = dict()
            self.subset_count = dict()

            nbytes = 0
            t3 = time.time()
            for k in self.keys:
<<<<<<< HEAD
                if k == 'dataset_name': continue
=======

                # dataset_name should not be a key, but if it is, it has already been read as an attr
                if k == "dataset_name":
                    continue

                # if k == "smiles":
                #     self._read_smiles_strings(label, f)
                #     continue
>>>>>>> 3fc6ca04

                self.variable_count[k] = self.read0(
                    f, "%s/%s/variable_count" % (label, k)
                )
                log0(
                    "read and bcast:",
                    "%s/%s/variable_count" % (label, k),
                    time.time() - t3,
                )
                self.variable_offset[k] = self.read0(
                    f, "%s/%s/variable_offset" % (label, k)
                )
                log0(
                    "read and bcast:",
                    "%s/%s/variable_offset" % (label, k),
                    time.time() - t3,
                )
                self.variable_dim[k] = self.read_attribute0(
                    f, "%s/%s/variable_dim" % (label, k)
                ).item()
                log0(
                    "read and bcast:",
                    "%s/%s/variable_dim" % (label, k),
                    time.time() - t3,
                )
                if self.preload:
                    ##  preload data
                    if self.subset is not None:
                        shape = self.vars["%s/%s" % (self.label, k)]["Shape"]
                        ishape = [int(x.strip(",")) for x in shape.strip().split()]
                        start = [
                            0,
                        ] * len(ishape)
                        count = ishape
                        vdim = self.variable_dim[k]
                        start[vdim] = self.variable_offset[k][subset_istart]
                        count[vdim] = sum(
                            self.variable_count[k][subset_istart:subset_iend]
                        )
                        vname = "%s/%s" % (label, k)
                        self.data[k] = f.read(vname, start, count)
                        self.subset_start[k] = start
                        self.subset_count[k] = count
                    else:
                        self.data[k] = self.read0(f, "%s/%s" % (label, k))
                elif self.shmem:
                    if self.local_rank == 0:
                        adios = ad2.ADIOS()
                        io = adios.DeclareIO("ogb_read")
                        reader = io.Open(self.filename, ad2.Mode.Read, self.comm)
                        var = io.InquireVariable("%s/%s" % (label, k))

                        if var.Type() == "double":
                            dtype = np.float64
                        elif var.Type() == "float":
                            dtype = np.float32
                        elif var.Type() == "int32_t":
                            dtype = np.int32
                        elif var.Type() == "int64_t":
                            dtype = np.int64
                        else:
                            raise ValueError(var.Type())

                        nbytes = np.prod(var.Shape()) * np.dtype(dtype).itemsize
                        self.shm[k] = SharedMemory(create=True, size=nbytes)
                        arr = np.ndarray(
                            var.Shape(), dtype=dtype, buffer=self.shm[k].buf
                        )
                        reader.Get(var, arr, ad2.Mode.Sync)
                        reader.Close()
                        self.data[k] = arr
                        self.local_comm.bcast(self.shm[k].name, root=0)
                    else:
                        name = None
                        name = self.local_comm.bcast(name, root=0)
                        self.shm[k] = SharedMemory(name=name, create=False)

                        shape = self.vars["%s/%s" % (self.label, k)]["Shape"]
                        ishape = [int(x.strip(",")) for x in shape.strip().split()]

                        vartype = self.vars["%s/%s" % (self.label, k)]["Type"]
                        if vartype == "double":
                            dtype = np.float64
                        elif vartype == "float":
                            dtype = np.float32
                        elif vartype == "int32_t":
                            dtype = np.int32
                        elif vartype == "int64_t":
                            dtype = np.int64
                        elif vartype == "uint8_t":
                            dtype = np.uint8
                        else:
                            raise ValueError(vartype)

                        arr = np.ndarray(ishape, dtype=dtype, buffer=self.shm[k].buf)
                        self.data[k] = arr
                elif self.ddstore:
                    ## Calculate local portion
                    shape = self.vars["%s/%s" % (self.label, k)]["Shape"]
                    ishape = [int(x.strip(",")) for x in shape.strip().split()]
                    start = [
                        0,
                    ] * len(ishape)
                    count = ishape
                    vdim = self.variable_dim[k]

                    rx = list(nsplit(self.variable_count[k], self.ddstore_comm_size))
                    start[vdim] = sum([sum(x) for x in rx[: self.ddstore_comm_rank]])
                    count[vdim] = sum(rx[self.ddstore_comm_rank])

                    # Read only local portion
                    vname = "%s/%s" % (label, k)
                    self.data[k] = f.read(vname, start, count)
                    if vdim > 0:
                        self.data[k] = np.moveaxis(self.data[k], vdim, 0)
                        self.data[k] = np.ascontiguousarray(self.data[k])

                    t4 = time.time()
                    self.ddstore.add(vname, self.data[k])
                    t5 = time.time()
                    ddstore_time += t5 - t4

                    log0(
                        "DDStore add:",
                        (
                            vname,
                            start,
                            count,
                            vdim,
                            self.data[k].dtype,
                            self.data[k].shape,
                            self.data[k].sum(),
                        ),
                    )
                    nbytes += self.data[k].size * self.data[k].itemsize

            t6 = time.time()
            log0("Overall time (sec): ", t6 - t1)
            log0("DDStore adding time (sec): ", ddstore_time)
            if self.ddstore:
                log0("DDStore total (GB):", nbytes / 1024 / 1024 / 1024)

        t7 = time.time()
        log0("Data loading time (sec): ", (t7 - t0))

        if not self.preload and not self.shmem:
            self.f = ad2.open(self.filename, "r", self.comm)
            self.f.__next__()

        ## FIXME: Using the same routine in SimplePickleDataset. We need to make as a common function
        self.var_config = var_config

        if self.var_config is not None:
            self.input_node_features = self.var_config["input_node_features"]
            self.variables_type = self.var_config["type"]
            self.output_index = self.var_config["output_index"]
            self.graph_feature_dim = self.var_config["graph_feature_dims"]
            self.node_feature_dim = self.var_config["node_feature_dims"]

    def _read_smiles_strings(self, label, f):
        """
        Add smiles data to self.data['smiles']
        It will read from two global arrays - 'smiles_data' and 'smiles_lengths'
        e.g., assume we have the following:
        array 1: smiles_data:    ["abcdefghij"]
        array 2: smiles_lengths: [4,2,3,1]
        If we have 2 processes, then P0 will have ["abcd", "ef"], and
        P1 will have ["ghi", "j"]
        """
        self.smiles_strings = list()

        # First we will read the string lengths
        lengths_varname = f"{label}/smiles_lengths"
        global_size = int(self.vars[lengths_varname]["Shape"].split(",")[0])

        # Calculate individual process's portion
        local_size = global_size // self.comm_size
        local_size += self.rank < (global_size % self.comm_size)
        all_local_sizes = self.comm.allgather(local_size)
        local_offset = sum(all_local_sizes[: self.rank])

        # Read the string lengths. e.g. P0 will get [4,2], and P1 will get [3,1]
        local_string_lengths = f.read(lengths_varname, [local_offset], [local_size])

        # Now we will read the smiles strings as uint8 arrays
        data_varname = f"{label}/smiles_data"
        local_size = sum(local_string_lengths)
        all_local_sizes = self.comm.allgather(local_size)
        local_offset = sum(all_local_sizes[: self.rank])

        # Read the smiles strings. e.g. P0 will get "abcdef" and P1 will get "ghij" uint8 arrays
        local_data = f.read(data_varname, [local_offset], [local_size])

        # Convert uint8 arrays to strings
        start = 0
        for l in local_string_lengths:
            np_str_arr = local_data[start : start + l]
            start += l
            string_value = np_str_arr.tobytes().decode("utf-8")
            self.smiles_strings.append(string_value)

    def read0(self, f, vname):
        ## rank=0 read and bcast
        if self.rank == 0:
            val = f.read(vname)
        else:
            val = None
        val = bulk_bcast(self.comm, val, root=0)
        return val

    def read_attribute0(self, f, vname):
        if self.rank == 0:
            val = f.read_attribute(vname)
        else:
            val = None
        val = bulk_bcast(self.comm, val, root=0)
        return val

    def read_attribute_string0(self, f, vname):
        if self.rank == 0:
            val = f.read_attribute_string(vname)
        else:
            val = None
        val = bulk_bcast(self.comm, val, root=0)
        return val

    def update_data_object(self, data_object):
        if self.var_config is not None:
            update_predicted_values(
                self.variables_type,
                self.output_index,
                self.graph_feature_dim,
                self.node_feature_dim,
                data_object,
            )
            update_atom_features(self.input_node_features, data_object)

    def setkeys(self, keys):
        for k in keys:
            assert k in self.keys
        self.keys = keys

    def setsubset(self, subset_istart, subset_iend, preload=False):
        self.subset_istart = subset_istart
        self.subset_iend = subset_iend
        if self.subset_istart is not None and self.subset_iend is not None:
            self.subset = list(range(subset_istart, subset_iend))

        if preload and self.subset is not None:
            t0 = time.time()
            self.preload = preload
            log0("Adios preloading:", self.filename)
            for k in self.keys:
                shape = self.vars["%s/%s" % (self.label, k)]["Shape"]
                ishape = [int(x.strip(",")) for x in shape.strip().split()]
                start = [
                    0,
                ] * len(ishape)
                count = ishape
                vdim = self.variable_dim[k]
                start[vdim] = self.variable_offset[k][subset_istart]
                count[vdim] = sum(self.variable_count[k][subset_istart:subset_iend])
                vname = "%s/%s" % (self.label, k)
                self.data[k] = self.f.read(vname, start, count)
                self.subset_start[k] = start
                self.subset_count[k] = count
            self.f.close()
            t2 = time.time()
            log0("Adios reading time (sec): ", (t2 - t0))

    def len(self):
        if self.subset is not None:
            return len(self.subset)
        else:
            return self.ndata

    @tr.profile("get")
    def get(self, i):
        """
        Get data with a given index
        """
        idx = i
        if self.subset is not None:
            idx = self.subset[i]

        if self.preflight:
            ## Preflight option: This is experimental.
            ## Collect only the indeces of data to load. "populate" will load the data later.
            self.preflight_list.append(idx)
            return torch_geometric.data.Data()
        if idx in self.cache:
            ## Load data from cached buffer
            data_object = self.cache[idx]
        else:
            data_object = torch_geometric.data.Data()
            for k in self.keys:
                shape = self.vars["%s/%s" % (self.label, k)]["Shape"]
                ishape = [int(x.strip(",")) for x in shape.strip().split()]
                start = [
                    0,
                ] * len(ishape)
                count = ishape
                vdim = self.variable_dim[k]
                start[vdim] = self.variable_offset[k][idx]
                count[vdim] = self.variable_count[k][idx]
                if self.preload or self.shmem:
                    ## Read from memory when preloaded or used with shmem
                    if self.subset is not None:
                        start[vdim] = start[vdim] - self.subset_start[k][vdim]
                        assert count[vdim] <= self.subset_count[k][vdim]
                    slice_list = list()
                    for n0, n1 in zip(start, count):
                        slice_list.append(slice(n0, n0 + n1))
                    val = self.data[k][tuple(slice_list)]
                elif self.ddstore:
                    vname = "%s/%s" % (self.label, k)
                    vartype = self.vars["%s/%s" % (self.label, k)]["Type"]
                    if vartype == "double":
                        dtype = np.float64
                    elif vartype == "float":
                        dtype = np.float32
                    elif vartype == "int32_t":
                        dtype = np.int32
                    elif vartype == "int64_t":
                        dtype = np.int64
                    elif vartype == "uint8_t":
                        dtype = np.uint8
                    else:
                        raise ValueError(vartype)

                    val = np.zeros(count, dtype=dtype)
                    ## vdim should be the first dim for DDStore
                    if vdim > 0:
                        val = np.moveaxis(val, vdim, 0)
                        val = np.ascontiguousarray(val)

                    offset = start[vdim]
                    self.ddstore.get(vname, val, offset)
                    if vdim > 0:
                        val = np.moveaxis(val, 0, vdim)
                        val = np.ascontiguousarray(val)
                else:
                    ## Reading data directly from disk
                    # log0("getitem out-of-memory:", self.label, k, idx)
                    val = self.f.read("%s/%s" % (self.label, k), start, count)

                if val.dtype == np.uint8:
                    ## Tensors do not support strings. We use strings as they are. No converting to tensors.
                    v = val.tobytes().decode("utf-8")
                else:
                    v = torch.tensor(val)
                exec("data_object.%s = v" % (k))
            if self.enable_cache:
                self.cache[idx] = data_object

        self.update_data_object(data_object)
        return data_object

    def unlink(self):
        """
        Unlink shmem link
        """
        if self.shmem:
            for k in self.keys:
                self.shm[k].close()
                if self.local_rank == 0:
                    self.shm[k].unlink()

    def __del__(self):
        if self.ddstore:
            self.ddstore.free()
        if not self.preload and not self.shmem:
            self.f.close()
        try:
            self.unlink(self)
        except:
            pass

    def populate(self):
        """
        Populate data when preflight is on
        """
        dn = 2_000_000
        self._data = dict()
        for i in range(0, self.ndata, dn):
            for k in self.keys:
                shape = self.vars["%s/%s" % (self.label, k)]["Shape"]
                ishape = [int(x.strip(",")) for x in shape.strip().split()]
                start = [
                    0,
                ] * len(ishape)
                count = list(ishape)
                vdim = self.variable_dim[k]
                start[vdim] = self.variable_offset[k][i]
                count[vdim] = self.variable_count[k][i : i + dn].sum()

                with ad2.open(self.filename, "r", self.comm) as f:
                    f.__next__()
                    self._data[k] = f.read("%s/%s" % (self.label, k), start, count)

            filtered = filter(lambda x: x >= i and x < i + dn, self.preflight_list)
            for idx in iterate_tqdm(sorted(filtered), 2, desc="AdiosWriter populate"):
                data_object = torch_geometric.data.Data()
                for k in self.keys:
                    shape = self.vars["%s/%s" % (self.label, k)]["Shape"]
                    ishape = [int(x.strip(",")) for x in shape.strip().split()]
                    start = [
                        0,
                    ] * len(ishape)
                    count = list(ishape)
                    vdim = self.variable_dim[k]
                    start[vdim] = (
                        self.variable_offset[k][idx] - self.variable_offset[k][i]
                    )
                    count[vdim] = self.variable_count[k][idx]
                    slice_list = list()
                    for n0, n1 in zip(start, count):
                        slice_list.append(slice(n0, n0 + n1))
                    val = self._data[k][tuple(slice_list)]

                    v = torch.tensor(val)
                    exec("data_object.%s = v" % (k))
                self.cache[idx] = data_object

        for k in self.keys:
            del self._data[k]

        self.preflight = False<|MERGE_RESOLUTION|>--- conflicted
+++ resolved
@@ -146,13 +146,8 @@
         # Look for the dataset_name in any one of the Data samples and add it as an ADIOS attribute
         dataset_name = self._get_dataset_name()
         if dataset_name is not None:
-<<<<<<< HEAD
-            if 'dataset_name' not in self.attributes:
-                self.attributes['dataset_name'] = dataset_name
-=======
             if "dataset_name" not in self.attributes:
                 self.attributes["dataset_name"] = dataset_name
->>>>>>> 3fc6ca04
 
         for label in self.dataset:
             if len(self.dataset[label]) == 0:
@@ -179,30 +174,22 @@
             if len(self.dataset[label]) > 0:
                 data = self.dataset[label][0]
                 keys = data.keys() if callable(data.keys) else data.keys
-<<<<<<< HEAD
-                keys.remove('dataset_name')  # we dont need this to be added to the keys
-=======
 
                 # Don't add dataset_name to 'keys'
                 if "dataset_name" in keys:
                     keys.remove("dataset_name")
 
->>>>>>> 3fc6ca04
                 self.io.DefineAttribute("%s/keys" % label, keys)
                 keys = sorted(keys)
                 self.comm.allgather(keys)
 
             for k in keys:
-<<<<<<< HEAD
-                if k == 'dataset_name' : continue
-=======
                 if k == "dataset_name":
                     continue
 
                 # if k == "smiles":
                 #     self._write_smiles_strings(label)
                 #     continue
->>>>>>> 3fc6ca04
 
                 arr_list = list()
                 for data in self.dataset[label]:
@@ -328,8 +315,6 @@
                 if "dataset_name" in keys:
                     return data.dataset_name
         return None
-<<<<<<< HEAD
-=======
 
     def _write_smiles_strings(self, label):
         """
@@ -388,7 +373,6 @@
         )
         self.writer.Put(offsets_var, local_lengths, ad2.Mode.Sync)
 
->>>>>>> 3fc6ca04
 
 class AdiosDataset(AbstractBaseDataset):
     """Adios datasets class"""
@@ -521,13 +505,8 @@
 
             # all processes should get the dataset name - a global attribute
             self.dataset_name = None
-<<<<<<< HEAD
-            if 'dataset_name' in self.attrs:
-                _val = f.read_attribute_string('dataset_name')
-=======
             if "dataset_name" in self.attrs:
                 _val = f.read_attribute_string("dataset_name")
->>>>>>> 3fc6ca04
                 if type(_val) == list and len(_val) > 0:
                     self.dataset_name = _val[0]
 
@@ -543,9 +522,6 @@
             nbytes = 0
             t3 = time.time()
             for k in self.keys:
-<<<<<<< HEAD
-                if k == 'dataset_name': continue
-=======
 
                 # dataset_name should not be a key, but if it is, it has already been read as an attr
                 if k == "dataset_name":
@@ -554,7 +530,6 @@
                 # if k == "smiles":
                 #     self._read_smiles_strings(label, f)
                 #     continue
->>>>>>> 3fc6ca04
 
                 self.variable_count[k] = self.read0(
                     f, "%s/%s/variable_count" % (label, k)
