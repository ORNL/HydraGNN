--- conflicted
+++ resolved
@@ -272,13 +272,7 @@
             else:
                 if self.node_NN_type == "conv":
                     for conv, batch_norm in zip(headloc[0::2], headloc[1::2]):
-<<<<<<< HEAD
-                        x_node = F.relu(
-                            batch_norm(conv(x=x, edge_index=edge_index))
-                        )
-=======
                         x_node = F.relu(batch_norm(conv(x=x, edge_index=edge_index)))
->>>>>>> 4fde461f
                 else:
                     x_node = headloc(x=x, batch=batch)
                 outputs.append(x_node)
