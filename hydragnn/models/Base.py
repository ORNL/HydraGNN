##############################################################################
# Copyright (c) 2021, Oak Ridge National Laboratory                          #
# All rights reserved.                                                       #
#                                                                            #
# This file is part of HydraGNN and is distributed under a BSD 3-clause      #
# license. For the licensing terms see the LICENSE file in the top-level     #
# directory.                                                                 #
#                                                                            #
# SPDX-License-Identifier: BSD-3-Clause                                      #
##############################################################################

import torch
from torch.nn import ModuleList, Sequential, ReLU, Linear, Module
import torch.nn.functional as F
from torch_geometric.nn import global_mean_pool, BatchNorm
from torch.nn import GaussianNLLLoss
from hydragnn.utils.model import activation_function_selection, loss_function_selection
import sys
from hydragnn.utils.distributed import get_device


class Base(Module):
    def __init__(
        self,
        input_dim: int,
        hidden_dim: int,
        output_dim: list,
        output_type: list,
        config_heads: dict,
        activation_function_type: str,
        loss_function_type: str,
        equivariance: bool,
        ilossweights_hyperp: int = 1,  # if =1, considering weighted losses for different tasks and treat the weights as hyper parameters
        loss_weights: list = [1.0, 1.0, 1.0],  # weights for losses of different tasks
        ilossweights_nll: int = 0,  # if =1, using the scalar uncertainty as weights, as in paper# https://openaccess.thecvf.com/content_cvpr_2018/papers/Kendall_Multi-Task_Learning_Using_CVPR_2018_paper.pdf
        freeze_conv=False,
        initial_bias=None,
        dropout: float = 0.25,
        num_conv_layers: int = 16,
        num_nodes: int = None,
    ):
        super().__init__()
        self.device = get_device()
        self.input_dim = input_dim
        self.hidden_dim = hidden_dim
        self.dropout = dropout
        self.num_conv_layers = num_conv_layers
        self.graph_convs = ModuleList()
        self.feature_layers = ModuleList()
        self.num_nodes = num_nodes
        ##One head represent one variable
        ##Head can have different sizes, head_dims
        self.heads_NN = ModuleList()
        self.config_heads = config_heads
        self.head_type = output_type
        self.head_dims = output_dim
        self.num_heads = len(self.head_dims)
        ##convolutional layers for node level predictions
        self.convs_node_hidden = ModuleList()
        self.batch_norms_node_hidden = ModuleList()
        self.convs_node_output = ModuleList()
        self.batch_norms_node_output = ModuleList()
<<<<<<< HEAD
        self.equivariance = equivariance
=======
        self.activation_function = activation_function_selection(
            activation_function_type
        )
>>>>>>> 2d04c383

        self.loss_function = loss_function_selection(loss_function_type)
        self.ilossweights_nll = ilossweights_nll
        self.ilossweights_hyperp = ilossweights_hyperp
        if self.ilossweights_hyperp * self.ilossweights_nll == 1:
            raise ValueError(
                "ilossweights_hyperp and ilossweights_nll cannot be both set to 1."
            )
        if self.ilossweights_hyperp == 1:
            if len(loss_weights) != self.num_heads:
                raise ValueError(
                    "Inconsistent number of loss weights and tasks: "
                    + str(len(loss_weights))
                    + " VS "
                    + str(self.num_heads)
                )
            else:
                self.loss_weights = loss_weights
            weightabssum = sum(abs(number) for number in self.loss_weights)
            self.loss_weights = [iw / weightabssum for iw in self.loss_weights]

        # Condition to pass edge_attr through forward propagation.
        self.use_edge_attr = False
        if (
            hasattr(self, "edge_dim")
            and self.edge_dim is not None
            and self.edge_dim > 0
        ):
            self.use_edge_attr = True

        # Option to only train final property layers.
        self.freeze_conv = freeze_conv
        # Option to set initially large output bias (UQ).
        self.initial_bias = initial_bias

        self._init_conv()
        if self.freeze_conv:
            self._freeze_conv()
        self._multihead()
        if self.initial_bias is not None:
            self._set_bias()

    def _init_conv(self):
        self.graph_convs.append(self.get_conv(self.input_dim, self.hidden_dim))
        self.feature_layers.append(BatchNorm(self.hidden_dim))
        for _ in range(self.num_conv_layers - 1):
            conv = self.get_conv(self.hidden_dim, self.hidden_dim)
            self.graph_convs.append(conv)
            self.feature_layers.append(BatchNorm(self.hidden_dim))

    def _conv_args(self, data):
        conv_args = {"edge_index": data.edge_index.to(torch.long)}
        if self.use_edge_attr:
            assert (
                data.edge_attr is not None
            ), "Data must have edge attributes if use_edge_attributes is set."
            conv_args.update({"edge_attr": data.edge_attr})
        return conv_args

    def _freeze_conv(self):
        for module in [self.graph_convs, self.feature_layers]:
            for layer in module:
                for param in layer.parameters():
                    param.requires_grad = False

    def _set_bias(self):
        for head, type in zip(self.heads_NN, self.head_type):
            # FIXME: we only currently enable this for graph outputs.
            if type == "graph":
                # Set the bias of the last linear layer to a large value (UQ)
                head[-1].bias.data.fill_(self.initial_bias)

    def _init_node_conv(self):
        # *******convolutional layers for node level predictions*******#
        # two ways to implement node features from here:
        # 1. one graph for all node features
        # 2. one graph for one node features (currently implemented)
        if (
            "node" not in self.config_heads
            or self.config_heads["node"]["type"] != "conv"
        ):
            return
        node_feature_ind = [
            i for i, head_type in enumerate(self.head_type) if head_type == "node"
        ]
        if len(node_feature_ind) == 0:
            return
        # In this part, each head has same number of convolutional layers, but can have different output dimension
        self.convs_node_hidden.append(
            self.get_conv(self.hidden_dim, self.hidden_dim_node[0])
        )
        self.batch_norms_node_hidden.append(BatchNorm(self.hidden_dim_node[0]))
        for ilayer in range(self.num_conv_layers_node - 1):
            self.convs_node_hidden.append(
                self.get_conv(
                    self.hidden_dim_node[ilayer], self.hidden_dim_node[ilayer + 1]
                )
            )
            self.batch_norms_node_hidden.append(
                BatchNorm(self.hidden_dim_node[ilayer + 1])
            )
        for ihead in node_feature_ind:
            self.convs_node_output.append(
                self.get_conv(self.hidden_dim_node[-1], self.head_dims[ihead])
            )
            self.batch_norms_node_output.append(BatchNorm(self.head_dims[ihead]))

    def _multihead(self):
        ############multiple heads/taks################
        # shared dense layers for heads with graph level output
        dim_sharedlayers = 0
        if "graph" in self.config_heads:
            denselayers = []
            dim_sharedlayers = self.config_heads["graph"]["dim_sharedlayers"]
            denselayers.append(Linear(self.hidden_dim, dim_sharedlayers))
            denselayers.append(self.activation_function)
            for ishare in range(self.config_heads["graph"]["num_sharedlayers"] - 1):
                denselayers.append(Linear(dim_sharedlayers, dim_sharedlayers))
                denselayers.append(self.activation_function)
            self.graph_shared = Sequential(*denselayers)

        if "node" in self.config_heads:
            self.num_conv_layers_node = self.config_heads["node"]["num_headlayers"]
            self.hidden_dim_node = self.config_heads["node"]["dim_headlayers"]
            self._init_node_conv()

        inode_feature = 0
        for ihead in range(self.num_heads):
            # mlp for each head output
            if self.head_type[ihead] == "graph":
                num_head_hidden = self.config_heads["graph"]["num_headlayers"]
                dim_head_hidden = self.config_heads["graph"]["dim_headlayers"]
                denselayers = []
                denselayers.append(Linear(dim_sharedlayers, dim_head_hidden[0]))
                denselayers.append(self.activation_function)
                for ilayer in range(num_head_hidden - 1):
                    denselayers.append(
                        Linear(dim_head_hidden[ilayer], dim_head_hidden[ilayer + 1])
                    )
                    denselayers.append(self.activation_function)
                denselayers.append(
                    Linear(
                        dim_head_hidden[-1],
                        self.head_dims[ihead] + self.ilossweights_nll * 1,
                    )
                )
                head_NN = Sequential(*denselayers)
            elif self.head_type[ihead] == "node":
                self.node_NN_type = self.config_heads["node"]["type"]
                head_NN = ModuleList()
                if self.node_NN_type == "mlp" or self.node_NN_type == "mlp_per_node":
                    self.num_mlp = 1 if self.node_NN_type == "mlp" else self.num_nodes
                    assert (
                        self.num_nodes is not None
                    ), "num_nodes must be positive integer for MLP"
                    # """if different graphs in the dataset have different size, one MLP is shared across all nodes """
                    head_NN = MLPNode(
                        self.hidden_dim,
                        self.head_dims[ihead],
                        self.num_mlp,
                        self.hidden_dim_node,
                        self.config_heads["node"]["type"],
                        self.activation_function,
                    )
                elif self.node_NN_type == "conv":
                    for conv, batch_norm in zip(
                        self.convs_node_hidden, self.batch_norms_node_hidden
                    ):
                        head_NN.append(conv)
                        head_NN.append(batch_norm)
                    head_NN.append(self.convs_node_output[inode_feature])
                    head_NN.append(self.batch_norms_node_output[inode_feature])
                    inode_feature += 1
                else:
                    raise ValueError(
                        "Unknown head NN structure for node features"
                        + self.node_NN_type
                        + "; currently only support 'mlp', 'mlp_per_node' or 'conv' (can be set with config['NeuralNetwork']['Architecture']['output_heads']['node']['type'], e.g., ./examples/ci_multihead.json)"
                    )
            else:
                raise ValueError(
                    "Unknown head type"
                    + self.head_type[ihead]
                    + "; currently only support 'graph' or 'node'"
                )
            self.heads_NN.append(head_NN)

    def forward(self, data):
        x = data.x
        pos = data.pos

        ### encoder part ####
        conv_args = self._conv_args(data)
        for conv, feat_layer in zip(self.graph_convs, self.feature_layers):
<<<<<<< HEAD
            c, pos = conv(x=x, pos=pos, **conv_args)
            x = F.relu(feat_layer(c))
=======
            c = conv(x=x, **conv_args)
            x = self.activation_function(feat_layer(c))
>>>>>>> 2d04c383

        #### multi-head decoder part####
        # shared dense layers for graph level output
        if data.batch is None:
            x_graph = x.mean(dim=0, keepdim=True)
        else:
            x_graph = global_mean_pool(x, data.batch.to(x.device))
        outputs = []
        for head_dim, headloc, type_head in zip(
            self.head_dims, self.heads_NN, self.head_type
        ):
            if type_head == "graph":
                x_graph_head = self.graph_shared(x_graph)
                outputs.append(headloc(x_graph_head))
            else:
                if self.node_NN_type == "conv":
                    for conv, batch_norm in zip(headloc[0::2], headloc[1::2]):
                        x_node = self.activation_function(
                            batch_norm(conv(x=x, edge_index=data.edge_index))
                        )
                else:
                    x_node = headloc(x=x, batch=data.batch)
                outputs.append(x_node)
        return outputs

    def loss(self, pred, value, head_index):
        if self.ilossweights_nll == 1:
            return self.loss_nll(pred, value, head_index)
        elif self.ilossweights_hyperp == 1:
            return self.loss_hpweighted(pred, value, head_index)

    def loss_nll(self, pred, value, head_index):
        # negative log likelihood loss
        # uncertainty to weigh losses in https://openaccess.thecvf.com/content_cvpr_2018/papers/Kendall_Multi-Task_Learning_Using_CVPR_2018_paper.pdf
        # fixme: Pei said that right now this is never used
        raise ValueError("loss_nll() not ready yet")
        nll_loss = 0
        tasks_mseloss = []
        loss = GaussianNLLLoss()
        for ihead in range(self.num_heads):
            head_pre = pred[ihead][:, :-1]
            pred_shape = head_pre.shape
            head_val = value[head_index[ihead]]
            value_shape = head_val.shape
            if pred_shape != value_shape:
                head_val = torch.reshape(head_val, pred_shape)
            head_var = torch.exp(pred[ihead][:, -1])
            nll_loss += loss(head_pre, head_val, head_var)
            tasks_mseloss.append(F.mse_loss(head_pre, head_val))

        return nll_loss, tasks_mseloss, []

    def loss_hpweighted(self, pred, value, head_index):
        # weights for different tasks as hyper-parameters
        tot_loss = 0
        tasks_loss = []
        for ihead in range(self.num_heads):
            head_pre = pred[ihead]
            pred_shape = head_pre.shape
            head_val = value[head_index[ihead]]
            value_shape = head_val.shape
            if pred_shape != value_shape:
                head_val = torch.reshape(head_val, pred_shape)

            tot_loss += (
                self.loss_function(head_pre, head_val) * self.loss_weights[ihead]
            )
            tasks_loss.append(self.loss_function(head_pre, head_val))

        return tot_loss, tasks_loss

    def __str__(self):
        return "Base"


class MLPNode(Module):
    def __init__(
        self,
        input_dim,
        output_dim,
        num_mlp,
        hidden_dim_node,
        node_type,
        activation_function,
    ):
        super().__init__()
        self.input_dim = input_dim
        self.output_dim = output_dim
        self.node_type = node_type
        self.num_mlp = num_mlp
        self.activation_function = activation_function

        self.mlp = ModuleList()
        for _ in range(self.num_mlp):
            denselayers = []
            denselayers.append(Linear(self.input_dim, hidden_dim_node[0]))
            denselayers.append(self.activation_function)
            for ilayer in range(len(hidden_dim_node) - 1):
                denselayers.append(
                    Linear(hidden_dim_node[ilayer], hidden_dim_node[ilayer + 1])
                )
                denselayers.append(self.activation_function)
            denselayers.append(Linear(hidden_dim_node[-1], output_dim))
            self.mlp.append(Sequential(*denselayers))

    def node_features_reshape(self, x, batch):
        """reshape x from [batch_size*num_nodes, num_features] to [batch_size, num_features, num_nodes]"""
        num_features = x.shape[1]
        batch_size = batch.max() + 1
        out = torch.zeros(
            (batch_size, num_features, self.num_nodes),
            dtype=x.dtype,
            device=x.device,
        )
        for inode in range(self.num_nodes):
            inode_index = [i for i in range(inode, batch.shape[0], self.num_nodes)]
            out[:, :, inode] = x[inode_index, :]
        return out

    def forward(self, x: torch.Tensor, batch: torch.Tensor):
        if self.node_type == "mlp":
            outs = self.mlp[0](x)
        else:
            outs = torch.zeros(
                (x.shape[0], self.output_dim),
                dtype=x.dtype,
                device=x.device,
            )
            x_nodes = self.node_features_reshape(x, batch)
            for inode in range(self.num_nodes):
                inode_index = [i for i in range(inode, batch.shape[0], self.num_nodes)]
                outs[inode_index, :] = self.mlp[inode](x_nodes[:, :, inode])
        return outs

    def __str__(self):
        return "MLPNode"<|MERGE_RESOLUTION|>--- conflicted
+++ resolved
@@ -60,13 +60,10 @@
         self.batch_norms_node_hidden = ModuleList()
         self.convs_node_output = ModuleList()
         self.batch_norms_node_output = ModuleList()
-<<<<<<< HEAD
         self.equivariance = equivariance
-=======
         self.activation_function = activation_function_selection(
             activation_function_type
         )
->>>>>>> 2d04c383
 
         self.loss_function = loss_function_selection(loss_function_type)
         self.ilossweights_nll = ilossweights_nll
@@ -261,13 +258,8 @@
         ### encoder part ####
         conv_args = self._conv_args(data)
         for conv, feat_layer in zip(self.graph_convs, self.feature_layers):
-<<<<<<< HEAD
             c, pos = conv(x=x, pos=pos, **conv_args)
-            x = F.relu(feat_layer(c))
-=======
-            c = conv(x=x, **conv_args)
             x = self.activation_function(feat_layer(c))
->>>>>>> 2d04c383
 
         #### multi-head decoder part####
         # shared dense layers for graph level output
