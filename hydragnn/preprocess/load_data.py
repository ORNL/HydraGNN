##############################################################################
# Copyright (c) 2021, Oak Ridge National Laboratory                          #
# All rights reserved.                                                       #
#                                                                            #
# This file is part of HydraGNN and is distributed under a BSD 3-clause      #
# license. For the licensing terms see the LICENSE file in the top-level     #
# directory.                                                                 #
#                                                                            #
# SPDX-License-Identifier: BSD-3-Clause                                      #
##############################################################################

import os

import torch
import torch.distributed as dist
import torch_geometric

# FIXME: deprecated in torch_geometric 2.0
try:
    from torch_geometric.loader import DataLoader
except:
    from torch_geometric.data import DataLoader

from hydragnn.preprocess.serialized_dataset_loader import SerializedDataLoader
from hydragnn.preprocess.raw_dataset_loader import RawDataLoader
from hydragnn.preprocess.compositional_data_splitting import (
    compositional_stratified_splitting,
)
from hydragnn.utils.distributed import get_comm_size_and_rank
from hydragnn.utils.time_utils import Timer
import pickle

from hydragnn.utils.print_utils import print_distributed, log


def dataset_loading_and_splitting(config: {}):
    ##check if serialized pickle files or folders for raw files provided
    if not list(config["Dataset"]["path"].values())[0].endswith(".pkl"):
        transform_raw_data_to_serialized(config["Dataset"])

    ##if total dataset is provided, split the dataset and save them to pkl files and update config with pkl file locations
    if "total" in config["Dataset"]["path"].keys():
        total_to_train_val_test_pkls(config)

    trainset, valset, testset = load_train_val_test_sets(config)

    return create_dataloaders(
        trainset,
        valset,
        testset,
        batch_size=config["NeuralNetwork"]["Training"]["batch_size"],
    )


def worker_init_fn(worker_id):
<<<<<<< HEAD
    print("Worker init (id): %d" % (worker_id))
=======
    log("Worker init (id): %d" % (worker_id))
>>>>>>> ce48a5ab


def create_dataloaders(trainset, valset, testset, batch_size):
    if dist.is_initialized():

        train_sampler = torch.utils.data.distributed.DistributedSampler(trainset)
        val_sampler = torch.utils.data.distributed.DistributedSampler(valset)
        test_sampler = torch.utils.data.distributed.DistributedSampler(testset)

        num_workers = 0
        if os.getenv("HYDRAGNN_NUM_WORKERS") is not None:
            num_workers = int(os.environ["HYDRAGNN_NUM_WORKERS"])

        train_loader = DataLoader(
            trainset,
            batch_size=batch_size,
            shuffle=False,
            sampler=train_sampler,
            num_workers=num_workers,
            worker_init_fn=worker_init_fn,
        )
        val_loader = DataLoader(
            valset, batch_size=batch_size, shuffle=False, sampler=val_sampler
        )
        test_loader = DataLoader(
            testset, batch_size=batch_size, shuffle=False, sampler=test_sampler
        )

    else:

        train_loader = DataLoader(trainset, batch_size=batch_size, shuffle=True)
        val_loader = DataLoader(valset, batch_size=batch_size, shuffle=True,)
        test_loader = DataLoader(testset, batch_size=batch_size, shuffle=True,)

    return train_loader, val_loader, test_loader


def split_dataset(
    dataset: [], perc_train: float, stratify_splitting: bool,
):
    if not stratify_splitting:
        perc_val = (1 - perc_train) / 2
        data_size = len(dataset)
        trainset = dataset[: int(data_size * perc_train)]
        valset = dataset[
            int(data_size * perc_train) : int(data_size * (perc_train + perc_val))
        ]
        testset = dataset[int(data_size * (perc_train + perc_val)) :]
    else:
        trainset, valset, testset = compositional_stratified_splitting(
            dataset, perc_train
        )

    return trainset, valset, testset


def load_train_val_test_sets(config, isdist=False):
    timer = Timer("load_data")
    timer.start()

    dataset_list = []
    datasetname_list = []

    for dataset_name, raw_data_path in config["Dataset"]["path"].items():
        if raw_data_path.endswith(".pkl"):
            files_dir = raw_data_path
        else:
            files_dir = f"{os.environ['SERIALIZED_DATA_PATH']}/serialized_dataset/{config['Dataset']['name']}_{dataset_name}.pkl"
        # loading serialized data and recalculating neighbourhoods depending on the radius and max num of neighbours
<<<<<<< HEAD
        loader = SerializedDataLoader(config["Verbosity"]["level"])
        dataset = loader.load_serialized_data(dataset_path=files_dir, config=config,)
=======
        loader = SerializedDataLoader(config, dist=isdist)
        dataset = loader.load_serialized_data(dataset_path=files_dir)

>>>>>>> ce48a5ab
        dataset_list.append(dataset)
        datasetname_list.append(dataset_name)

    trainset = dataset_list[datasetname_list.index("train")]
    valset = dataset_list[datasetname_list.index("validate")]
    testset = dataset_list[datasetname_list.index("test")]

    timer.stop()

    return trainset, valset, testset


def transform_raw_data_to_serialized(config):
    _, rank = get_comm_size_and_rank()

    if rank == 0:
        loader = RawDataLoader(config)
        loader.load_raw_data()

    if dist.is_initialized():
        dist.barrier()


def total_to_train_val_test_pkls(config, isdist=False):
    _, rank = get_comm_size_and_rank()

    if list(config["Dataset"]["path"].values())[0].endswith(".pkl"):
        file_dir = config["Dataset"]["path"]["total"]
    else:
        file_dir = f"{os.environ['SERIALIZED_DATA_PATH']}/serialized_dataset/{config['Dataset']['name']}.pkl"
    # if "total" raw dataset is provided, generate train/val/test pkl files and update config dict.
    with open(file_dir, "rb") as f:
        minmax_node_feature = pickle.load(f)
        minmax_graph_feature = pickle.load(f)
        dataset_total = pickle.load(f)

    trainset, valset, testset = split_dataset(
        dataset=dataset_total,
        perc_train=config["NeuralNetwork"]["Training"]["perc_train"],
        stratify_splitting=config["Dataset"]["compositional_stratified_splitting"],
    )
    serialized_dir = os.path.dirname(file_dir)
    config["Dataset"]["path"] = {}
    for dataset_type, dataset in zip(
        ["train", "validate", "test"], [trainset, valset, testset]
    ):
        serial_data_name = config["Dataset"]["name"] + "_" + dataset_type + ".pkl"
        config["Dataset"]["path"][dataset_type] = (
            serialized_dir + "/" + serial_data_name
        )
        if (not isdist) and (rank == 0):
            with open(os.path.join(serialized_dir, serial_data_name), "wb") as f:
                pickle.dump(minmax_node_feature, f)
                pickle.dump(minmax_graph_feature, f)
                pickle.dump(dataset, f)
        elif isdist:
            ## parallel processing. Everyone need to read own total pickle data
            with open(os.path.join(serialized_dir, serial_data_name), "wb") as f:
                pickle.dump(minmax_node_feature, f)
                pickle.dump(minmax_graph_feature, f)
                pickle.dump(dataset, f)

    if dist.is_initialized():
        dist.barrier()<|MERGE_RESOLUTION|>--- conflicted
+++ resolved
@@ -53,11 +53,7 @@
 
 
 def worker_init_fn(worker_id):
-<<<<<<< HEAD
-    print("Worker init (id): %d" % (worker_id))
-=======
     log("Worker init (id): %d" % (worker_id))
->>>>>>> ce48a5ab
 
 
 def create_dataloaders(trainset, valset, testset, batch_size):
@@ -127,14 +123,9 @@
         else:
             files_dir = f"{os.environ['SERIALIZED_DATA_PATH']}/serialized_dataset/{config['Dataset']['name']}_{dataset_name}.pkl"
         # loading serialized data and recalculating neighbourhoods depending on the radius and max num of neighbours
-<<<<<<< HEAD
-        loader = SerializedDataLoader(config["Verbosity"]["level"])
-        dataset = loader.load_serialized_data(dataset_path=files_dir, config=config,)
-=======
         loader = SerializedDataLoader(config, dist=isdist)
         dataset = loader.load_serialized_data(dataset_path=files_dir)
 
->>>>>>> ce48a5ab
         dataset_list.append(dataset)
         datasetname_list.append(dataset_name)
 
